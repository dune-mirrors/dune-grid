--- conflicted
+++ resolved
@@ -332,13 +332,7 @@
         bgeo = backend.deprecatedGeometry();
         Dune::array<CoordVector, dimension+1> corners;
         for(int i = 0; i <= dimension; ++i)
-<<<<<<< HEAD
           corners[i] = global(bgeo.corner(i));
-=======
-          corners[i] =
-            transformCoordinate(referenceToKuhn(bgeo.corner(i),
-                                                getPermutation<dimension>(kuhnIndex)));
->>>>>>> 27e35d18
 
         return Geometry(GenericGeometry::Geometry
                         <dimension, dimension, Refinement>
@@ -350,8 +344,8 @@
       CoordVector
       RefinementIteratorSpecial<dimension, CoordType, 0>::
       global(const CoordVector &local) const {
-        return referenceToKuhn(local,
-                               getPermutation<dimension>(kuhnIndex));
+        return transformCoordinate(referenceToKuhn(local,
+                                                   getPermutation<dimension>(kuhnIndex)));
       }
 
       // common
