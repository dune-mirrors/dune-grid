--- conflicted
+++ resolved
@@ -60,9 +60,6 @@
         transform[2]=point[2];
         return transform;
       }
-
-
-
 
       /** \brief Implementation of the refinement of a prism into simplices.
        *
@@ -333,12 +330,7 @@
           backend.deprecatedGeometry();
         Dune::array<CoordVector, dimension+1> corners;
         for(int i = 0; i <= dimension; ++i)
-<<<<<<< HEAD
           corners[i] = global(bgeo.corner(i));
-=======
-          corners[i] = transformCoordinate(referenceToKuhn(bgeo.corner(i),
-                                                           getPermutation<dimension>((kuhnIndex+2)%4)));
->>>>>>> 27e35d18
 
         return Geometry(GenericGeometry::Geometry
                         <dimension, dimension, Refinement>
@@ -349,7 +341,8 @@
       typename RefinementIteratorSpecial<dimension, CoordType, 0>::CoordVector
       RefinementIteratorSpecial<dimension, CoordType, 0>::
       global(const CoordVector &local) const {
-        return referenceToKuhn(local, getPermutation<dimension>(kuhnIndex));
+        // while the kuhnIndex runs from 0,1,2 the actual permutations we need are 0,2,3
+        return transformCoordinate(referenceToKuhn(local, getPermutation<dimension>((kuhnIndex+2)%4)));
       }
 
       // common
