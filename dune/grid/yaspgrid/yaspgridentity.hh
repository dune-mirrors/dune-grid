--- conflicted
+++ resolved
@@ -207,11 +207,7 @@
      *
      * That number is (dim over (dim-codim)) times 2^codim
      */
-<<<<<<< HEAD
-    unsigned int count (unsigned int codim) const
-=======
     unsigned int subEntities (unsigned int codim) const
->>>>>>> bdbc3f72
     {
       int n = dim;
       int k = dim-codim;
@@ -231,13 +227,8 @@
     template<int cc>
     typename Codim<cc>::EntityPointer subEntity (int i) const
     {
-<<<<<<< HEAD
-      static_assert( cc == dim || cc == 0 ,
-                          "YaspGrid only supports Entities with codim=dim and codim=0");
-=======
       static_assert((cc == dim || cc == 0),
                     "YaspGrid only supports Entities with codim=dim and codim=0");
->>>>>>> bdbc3f72
       // coordinates of the cell == coordinates of lower left corner
       if (cc==dim)
       {
@@ -866,7 +857,7 @@
     //! globally unique, persistent index
     PersistentIndexType persistentIndex () const
     {
-      // get coordinate and size of global grid //TODO this implements global vertex size
+      // get coordinate and size of global grid
       iTupel size =  _g->mg->template levelSize<dim>(_g->level());
 
       int coord[dim];
