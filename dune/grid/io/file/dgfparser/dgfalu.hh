// -*- tab-width: 4; indent-tabs-mode: nil; c-basic-offset: 2 -*-
// vi: set et ts=4 sw=2 sts=2:
#ifndef DUNE_DGFPARSERALU_HH
#define DUNE_DGFPARSERALU_HH

// only include if ALUGrid is used
#if defined ENABLE_ALUGRID

#include <dune/grid/alugrid.hh>
#include <dune/grid/io/file/dgfparser/dgfparser.hh>
#include <dune/grid/io/file/dgfparser/parser.hh>
#include <dune/grid/io/file/dgfparser/blocks/projection.hh>

#include <dune/grid/common/intersection.hh>

namespace Dune
{

  // forward declaration
  // -------------------

  template< class GridImp, template< class > class IntersectionImp >
  class Intersection;

  // DGFGridInfo (specialization for ALUGrid)
  // ----------------------------------------

  /** \cond */
  template< int dimw >
  struct DGFGridInfo< ALUCubeGrid< 3, dimw > >
  {
    static int refineStepsForHalf () { return 1; }
    static double refineWeight () { return 0.125; }
  };

  template< int dimw >
  struct DGFGridInfo< ALUSimplexGrid< 3, dimw > >
  {
    static int refineStepsForHalf () { return 1; }
    static double refineWeight () { return 0.125; }
  };

  template<int dimw>
  struct DGFGridInfo< ALUSimplexGrid< 2, dimw > >
  {
    static int refineStepsForHalf () { return 1; }
    static double refineWeight () { return 0.25; }
  };

  template<int dimw>
  struct DGFGridInfo< ALUCubeGrid< 2, dimw > >
  {
    static int refineStepsForHalf () { return 1; }
    static double refineWeight () { return 0.25; }
  };

  template<int dimw>
  struct DGFGridInfo< Dune::ALUConformGrid< 2, dimw > >
  {
    static int refineStepsForHalf () { return 2; }
    static double refineWeight () { return 0.5; }
  };

  template<int dimg, int dimw, ALUGridElementType eltype, ALUGridRefinementType refinementtype, class Comm >
  struct DGFGridInfo< Dune::ALUGrid< dimg, dimw, eltype, refinementtype, Comm > >
  {
    static int refineStepsForHalf () { return ( refinementtype == conforming ) ? dimg : 1; }
    static double refineWeight () { return ( refinementtype == conforming ) ? 0.5 : 1.0/(std::pow( 2.0, double(dimg))); }
  };
  /** \endcond */

  // DGFGridFactory for AluGrid
  // --------------------------

  // template< int dim, int dimworld > // for a first version
  template < class G >
  struct DGFBaseFactory
  {
    typedef G Grid;
    const static int dimension = Grid::dimension;
    typedef MPIHelper::MPICommunicator MPICommunicatorType;
    typedef typename Grid::template Codim<0>::Entity Element;
    typedef typename Grid::template Codim<dimension>::Entity Vertex;
    typedef Dune::GridFactory<Grid> GridFactory;

    DGFBaseFactory ()
      : factory_( ),
        dgf_( 0, 1 )
    {}

    explicit DGFBaseFactory ( MPICommunicatorType comm )
      : factory_(),
        dgf_( rank(comm), size(comm) )
    {}

    Grid *grid () const
    {
      return grid_;
    }

    template< class Intersection >
    bool wasInserted ( const Intersection &intersection ) const
    {
      return factory_.wasInserted( intersection );
    }

    template < class GG, template < class > class II >
    int boundaryId ( const Intersection< GG, II > & intersection ) const
    {
      typedef Dune::Intersection< GG, II > Intersection;
      typename Intersection::EntityPointer inside = intersection.inside();
      const typename Intersection::Entity & entity = *inside;
      const int face = intersection.indexInInside();

<<<<<<< HEAD
      const GenericReferenceElement< void, dimension > &refElement
        = GenericReferenceElements< void, dimension >::general( entity.type() );
      int corners = refElement.size( face, 1, dimension );
=======
      const ReferenceElement< double, dimension > & refElem =
        ReferenceElements< double, dimension >::general( entity.type() );
      int corners = refElem.size( face, 1, dimension );
>>>>>>> 314794fa
      std :: vector< unsigned int > bound( corners );
      for( int i=0; i < corners; ++i )
      {
        const int k =  refElement.subEntity( face, 1, i, dimension );
        bound[ i ] = factory_.insertionIndex( *entity.template subEntity< dimension >( k ) );
      }

      DuneGridFormatParser::facemap_t::key_type key( bound, false );
      const DuneGridFormatParser::facemap_t::const_iterator pos = dgf_.facemap.find( key );
      if( pos != dgf_.facemap.end() )
        return dgf_.facemap.find( key )->second.first;
      else
        return (intersection.boundary() ? 1 : 0);
    }

    template < class GG, template < class > class II >
    const typename DGFBoundaryParameter::type &
    boundaryParameter ( const Intersection< GG, II > & intersection ) const
    {
      typedef Dune::Intersection< GG, II > Intersection;
      typename Intersection::EntityPointer inside = intersection.inside();
      const typename Intersection::Entity & entity = *inside;
      const int face = intersection.indexInInside();

<<<<<<< HEAD
      const GenericReferenceElement< void, dimension > & refElement =
        GenericReferenceElements< void, dimension >::general( entity.type() );
      int corners = refElement.size( face, 1, dimension );
=======
      const ReferenceElement< double, dimension > & refElem =
        ReferenceElements< double, dimension >::general( entity.type() );
      int corners = refElem.size( face, 1, dimension );
>>>>>>> 314794fa
      std :: vector< unsigned int > bound( corners );
      for( int i=0; i < corners; ++i )
      {
        const int k =  refElement.subEntity( face, 1, i, dimension );
        bound[ i ] = factory_.insertionIndex( *entity.template subEntity< dimension >( k ) );
      }

      DuneGridFormatParser::facemap_t::key_type key( bound, false );
      const DuneGridFormatParser::facemap_t::const_iterator pos = dgf_.facemap.find( key );
      if( pos != dgf_.facemap.end() )
        return dgf_.facemap.find( key )->second.second;
      else
        return DGFBoundaryParameter::defaultValue();
    }

    template< int codim >
    int numParameters () const
    {
      if( codim == 0 )
        return dgf_.nofelparams;
      else if( codim == dimension )
        return dgf_.nofvtxparams;
      else
        return 0;
    }

    // return true if boundary parameters found
    bool haveBoundaryParameters () const
    {
      return dgf_.haveBndParameters;
    }

    std::vector< double > &parameter ( const Element &element )
    {
      if( numParameters< 0 >() <= 0 )
      {
        DUNE_THROW( InvalidStateException,
                    "Calling DGFGridFactory::parameter is only allowed if there are parameters." );
      }
      return dgf_.elParams[ factory_.insertionIndex( element ) ];
    }

    std::vector< double > &parameter ( const Vertex &vertex )
    {
      if( numParameters< dimension >() <= 0 )
      {
        DUNE_THROW( InvalidStateException,
                    "Calling DGFGridFactory::parameter is only allowed if there are parameters." );
      }
      return dgf_.vtxParams[ factory_.insertionIndex( vertex ) ];
    }

  protected:
    bool generateALUGrid( const ALUGridElementType eltype,
                          std::istream &file,
                          MPICommunicatorType communicator,
                          const std::string &filename );

    bool generateALU2dGrid( const ALUGridElementType eltype,
                            std::istream &file,
                            MPICommunicatorType communicator,
                            const std::string &filename );

    static Grid* callDirectly( const char* gridname,
                               const int rank,
                               const char *filename,
                               MPICommunicatorType communicator )
    {
  #if ALU3DGRID_PARALLEL
      // in parallel runs add rank to filename
      std :: stringstream tmps;
      tmps << filename << "." << rank;
      const std :: string &tmp = tmps.str();

      // if file exits then use it
      if( fileExists( tmp.c_str() ) )
        return new Grid( tmp.c_str(), communicator );
  #endif
      // for rank 0 we also check the normal file name
      if( rank == 0 )
      {
        if( fileExists( filename ) )
          return new Grid( filename , communicator );

        // only throw this exception on rank 0 because
        // for the other ranks we can still create empty grids
        DUNE_THROW( GridError, "Unable to create " << gridname << " from '"
                                                   << filename << "'." );
      }
      else
        dwarn << "WARNING:  P[" << rank << "]: Creating empty grid!" << std::endl;

      // return empty grid on all other processes
      return new Grid( communicator );
    }
    static bool fileExists ( const char *fileName )
    {
      std :: ifstream testfile( fileName );
      if( !testfile )
        return false;
      testfile.close();
      return true;
    }
    static int rank( MPICommunicatorType MPICOMM )
    {
      int rank = 0;
#if HAVE_MPI
      MPI_Comm_rank( MPICOMM, &rank );
#endif
      return rank;
    }
    static int size( MPICommunicatorType MPICOMM )
    {
      int size = 1;
#if HAVE_MPI
      MPI_Comm_size( MPICOMM, &size );
#endif
      return size;
    }
    Grid *grid_;
    GridFactory factory_;
    DuneGridFormatParser dgf_;
  };

  // note: template parameter dimw is only added to avoid ALUSimplexGrid deprecation warning
  template < int dimw >
  struct DGFGridFactory< ALUSimplexGrid<3,dimw> > :
    public DGFBaseFactory< ALUSimplexGrid<3,dimw> >
  {
    typedef ALUSimplexGrid<3,dimw> DGFGridType;
    typedef DGFBaseFactory< DGFGridType > BaseType;
    typedef typename BaseType :: MPICommunicatorType MPICommunicatorType;
  protected:
    using BaseType :: grid_;
    using BaseType :: callDirectly;
  public:
    explicit DGFGridFactory ( std::istream &input,
                              MPICommunicatorType comm = MPIHelper::getCommunicator() )
      : DGFBaseFactory< DGFGridType >( comm )
    {
      input.clear();
      input.seekg( 0 );
      if( !input )
        DUNE_THROW( DGFException, "Error resetting input stream." );
      generate( input, comm );
    }

    explicit DGFGridFactory ( const std::string &filename,
                              MPICommunicatorType comm = MPIHelper::getCommunicator())
      : DGFBaseFactory< DGFGridType >( comm )
    {
      std::ifstream input( filename.c_str() );

      bool fileFound = input.is_open() ;
      if( fileFound )
        fileFound = generate( input, comm, filename );

      if( ! fileFound )
        grid_ = callDirectly( "ALUSimplexGrid< 3 , 3 >", this->rank( comm ), filename.c_str(), comm );
    }

  protected:
    bool generate( std::istream &file, MPICommunicatorType comm, const std::string &filename = "" );
  };

  // note: template parameter dimw is only added to avoid ALUCubeGrid deprecation warning
  template < int dimw >
  struct DGFGridFactory< ALUCubeGrid<3, dimw> > :
    public DGFBaseFactory< ALUCubeGrid<3, dimw> >
  {
    typedef ALUCubeGrid<3,dimw> DGFGridType;
    typedef DGFBaseFactory< DGFGridType > BaseType;
    typedef typename BaseType :: MPICommunicatorType MPICommunicatorType;
  protected:
    using BaseType :: grid_;
    using BaseType :: callDirectly;
  public:
    explicit DGFGridFactory ( std::istream &input,
                              MPICommunicatorType comm = MPIHelper::getCommunicator() )
      : DGFBaseFactory< DGFGridType >( comm )
    {
      input.clear();
      input.seekg( 0 );
      if( !input )
        DUNE_THROW( DGFException, "Error resetting input stream." );
      generate( input, comm );
    }

    explicit DGFGridFactory ( const std::string &filename,
                              MPICommunicatorType comm = MPIHelper::getCommunicator())
      : DGFBaseFactory< DGFGridType >( comm )
    {
      std::ifstream input( filename.c_str() );
      bool fileFound = input.is_open() ;
      if( fileFound )
        fileFound = generate( input, comm, filename );

      if( ! fileFound )
        grid_ = callDirectly( "ALUCubeGrid< 3 , 3 >", this->rank( comm ), filename.c_str(), comm );
    }

  protected:
    bool generate( std::istream &file, MPICommunicatorType comm, const std::string &filename = "" );
  };

  template < ALUGridElementType eltype, ALUGridRefinementType refinementtype, class Comm >
  struct DGFGridFactory< ALUGrid<3,3, eltype, refinementtype, Comm > > :
    public DGFBaseFactory< ALUGrid<3,3, eltype, refinementtype, Comm > >
  {
    typedef ALUGrid<3,3, eltype, refinementtype, Comm > DGFGridType;
    typedef DGFBaseFactory< DGFGridType > BaseType;
    typedef typename BaseType :: MPICommunicatorType MPICommunicatorType;
  protected:
    using BaseType :: grid_;
    using BaseType :: callDirectly;
  public:
    explicit DGFGridFactory ( std::istream &input,
                              MPICommunicatorType comm = MPIHelper::getCommunicator() )
      : BaseType( comm )
    {
      input.clear();
      input.seekg( 0 );
      if( !input )
        DUNE_THROW( DGFException, "Error resetting input stream." );
      generate( input, comm );
    }

    explicit DGFGridFactory ( const std::string &filename,
                              MPICommunicatorType comm = MPIHelper::getCommunicator())
      : BaseType( comm )
    {
      std::ifstream input( filename.c_str() );
      bool fileFound = input.is_open() ;
      if( fileFound )
        fileFound = generate( input, comm, filename );

      if( ! fileFound )
        grid_ = callDirectly( "ALUGrid< 3, 3, eltype, ref, comm >", this->rank( comm ), filename.c_str(), comm );
    }

  protected:
    bool generate( std::istream &file, MPICommunicatorType comm, const std::string &filename = "" );
  };

  template <int dimw>
  struct DGFGridFactory< ALUConformGrid<2,dimw> > :
    public DGFBaseFactory< ALUConformGrid<2,dimw> >
  {
    typedef DGFBaseFactory< ALUConformGrid<2,dimw> > Base;
    typedef typename Base:: MPICommunicatorType MPICommunicatorType;
    typedef typename Base::Grid Grid;
    const static int dimension = Grid::dimension;
    typedef typename Base::GridFactory GridFactory;

    explicit DGFGridFactory ( std::istream &input,
                              MPICommunicatorType comm = MPIHelper::getCommunicator() )
      : Base()
    {
      input.clear();
      input.seekg( 0 );
      if( !input )
        DUNE_THROW( DGFException, "Error resetting input stream." );
      generate( input, comm );
    }

    explicit DGFGridFactory ( const std::string &filename,
                              MPICommunicatorType comm = MPIHelper::getCommunicator())
      : DGFBaseFactory< ALUConformGrid<2,dimw> >()
    {
      std::ifstream input( filename.c_str() );
      if( !input )
        DUNE_THROW( DGFException, "Macrofile '" << filename << "' not found." );
      if( !generate( input, comm, filename ) )
      {
        if( Base::fileExists( filename.c_str() ) )
          Base::grid_ = new Grid( filename );
        else
          DUNE_THROW( GridError, "Unable to create a 2d ALUGrid from '" << filename << "'." );
      }
    }
  protected:
    bool generate( std::istream &file, MPICommunicatorType comm, const std::string &filename = "" );
    using Base::grid_;
    using Base::factory_;
    using Base::dgf_;
  };

  template <int dimw>
  struct DGFGridFactory< ALUSimplexGrid<2,dimw> > :
    public DGFBaseFactory< ALUSimplexGrid<2,dimw> >
  {
    typedef DGFBaseFactory< ALUSimplexGrid<2,dimw> > Base;
    typedef typename Base::MPICommunicatorType MPICommunicatorType;
    typedef typename Base::Grid Grid;
    const static int dimension = Grid::dimension;
    typedef typename Base::GridFactory GridFactory;

    explicit DGFGridFactory ( std::istream &input,
                              MPICommunicatorType comm = MPIHelper::getCommunicator() )
      : Base()
    {
      input.clear();
      input.seekg( 0 );
      if( !input )
        DUNE_THROW(DGFException, "Error resetting input stream." );
      generate( input, comm );
    }

    explicit DGFGridFactory ( const std::string &filename,
                              MPICommunicatorType comm = MPIHelper::getCommunicator())
      : DGFBaseFactory< ALUSimplexGrid<2,dimw> >()
    {
      std::ifstream input( filename.c_str() );
      if( !input )
        DUNE_THROW( DGFException, "Macrofile '" << filename << "' not found." );
      if( !generate( input, comm, filename ) )
      {
        if( Base::fileExists( filename.c_str() ) )
          Base::grid_ = new Grid( filename );
        else
          DUNE_THROW( GridError, "Unable to create a 2d ALUGrid from '" << filename << "'." );
      }
    }

  protected:
    bool generate( std::istream &file, MPICommunicatorType comm, const std::string &filename = "" );
    using Base::grid_;
    using Base::factory_;
    using Base::dgf_;
  };

  template <int dimw>
  struct DGFGridFactory< ALUCubeGrid<2,dimw> > :
    public DGFBaseFactory< ALUCubeGrid<2,dimw> >
  {
    typedef DGFBaseFactory< ALUCubeGrid<2,dimw> > Base;
    typedef typename Base::MPICommunicatorType MPICommunicatorType;
    typedef typename Base::Grid Grid;
    const static int dimension = Grid::dimension;
    typedef typename Base::GridFactory GridFactory;

    explicit DGFGridFactory ( std::istream &input,
                              MPICommunicatorType comm = MPIHelper::getCommunicator() )
      : Base()
    {
      input.clear();
      input.seekg( 0 );
      if( !input )
        DUNE_THROW(DGFException, "Error resetting input stream." );
      generate( input, comm );
    }

    explicit DGFGridFactory ( const std::string &filename,
                              MPICommunicatorType comm = MPIHelper::getCommunicator())
      : DGFBaseFactory< ALUCubeGrid<2,dimw> >()
    {
      std::ifstream input( filename.c_str() );
      if( !input )
        DUNE_THROW( DGFException, "Macrofile '" << filename << "' not found." );
      if( !generate( input, comm, filename ) )
      {
        if( Base::fileExists( filename.c_str() ) )
          Base::grid_ = new Grid( filename );
        else
          DUNE_THROW( GridError, "Unable to create a 2d ALUGrid from '" << filename << "'." );
      }
    }

  protected:
    bool generate( std::istream &file, MPICommunicatorType comm, const std::string &filename = "" );
    using Base::grid_;
    using Base::factory_;
    using Base::dgf_;
  };

  template < int dimw, ALUGridElementType eltype, ALUGridRefinementType refinementtype, class Comm >
  struct DGFGridFactory< ALUGrid<2, dimw, eltype, refinementtype, Comm > > :
    public DGFBaseFactory< ALUGrid< 2, dimw, eltype, refinementtype, Comm > >
  {
    typedef ALUGrid< 2, dimw, eltype, refinementtype, Comm > DGFGridType;
    typedef DGFBaseFactory< DGFGridType > BaseType;
    typedef typename BaseType :: MPICommunicatorType MPICommunicatorType;
    typedef typename BaseType::Grid Grid;
    const static int dimension = Grid::dimension;
    typedef typename BaseType::GridFactory GridFactory;

    explicit DGFGridFactory ( std::istream &input,
                              MPICommunicatorType comm = MPIHelper::getCommunicator() )
      : BaseType( comm )
    {
      input.clear();
      input.seekg( 0 );
      if( !input )
        DUNE_THROW(DGFException, "Error resetting input stream." );
      generate( input, comm );
    }

    explicit DGFGridFactory ( const std::string &filename,
                              MPICommunicatorType comm = MPIHelper::getCommunicator())
      : BaseType( comm )
    {
      std::ifstream input( filename.c_str() );
      if( !input )
        DUNE_THROW( DGFException, "Macrofile '" << filename << "' not found." );
      if( !generate( input, comm, filename ) )
      {
        if( BaseType::fileExists( filename.c_str() ) )
          grid_ = new Grid( filename );
        else
          DUNE_THROW( GridError, "Unable to create a 2d ALUGrid from '" << filename << "'." );
      }
    }

  protected:
    bool generate( std::istream &file, MPICommunicatorType comm, const std::string &filename = "" );
    using BaseType::grid_;
    using BaseType::factory_;
    using BaseType::dgf_;
  };

}

#include "dgfalu.cc"

#endif // #if defined ENABLE_ALUGRID

#endif // #ifndef DUNE_DGFPARSERALU_HH<|MERGE_RESOLUTION|>--- conflicted
+++ resolved
@@ -112,15 +112,9 @@
       const typename Intersection::Entity & entity = *inside;
       const int face = intersection.indexInInside();
 
-<<<<<<< HEAD
-      const GenericReferenceElement< void, dimension > &refElement
-        = GenericReferenceElements< void, dimension >::general( entity.type() );
+      const ReferenceElement< void, dimension > &refElement
+        = ReferenceElements< void, dimension >::general( entity.type() );
       int corners = refElement.size( face, 1, dimension );
-=======
-      const ReferenceElement< double, dimension > & refElem =
-        ReferenceElements< double, dimension >::general( entity.type() );
-      int corners = refElem.size( face, 1, dimension );
->>>>>>> 314794fa
       std :: vector< unsigned int > bound( corners );
       for( int i=0; i < corners; ++i )
       {
@@ -145,15 +139,9 @@
       const typename Intersection::Entity & entity = *inside;
       const int face = intersection.indexInInside();
 
-<<<<<<< HEAD
-      const GenericReferenceElement< void, dimension > & refElement =
-        GenericReferenceElements< void, dimension >::general( entity.type() );
+      const ReferenceElement< void, dimension > &refElement
+        = ReferenceElements< void, dimension >::general( entity.type() );
       int corners = refElement.size( face, 1, dimension );
-=======
-      const ReferenceElement< double, dimension > & refElem =
-        ReferenceElements< double, dimension >::general( entity.type() );
-      int corners = refElem.size( face, 1, dimension );
->>>>>>> 314794fa
       std :: vector< unsigned int > bound( corners );
       for( int i=0; i < corners; ++i )
       {
