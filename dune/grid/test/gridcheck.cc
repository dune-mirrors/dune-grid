--- conflicted
+++ resolved
@@ -101,7 +101,7 @@
 
       checkEntitySeedRecovery(g,se);
 
-      typename Grid::LevelGridView levelGridView = g.levelGridView(e.level());
+      const typename Grid::LevelGridView &levelGridView = g.levelGridView(e.level());
 
       if( !levelGridView.contains( se ) )
       {
@@ -353,24 +353,18 @@
     // after creation of LevelIterator on different level
     if (g.maxLevel()>0)
     {
-<<<<<<< HEAD
+#if not DISABLE_DEPRECATED_METHOD_CHECK or defined(DUNE_GRID_CHECK_USE_DEPRECATED_ENTITY_AND_INTERSECTION_INTERFACE)
       EntityPointer p( g.levelGridView(0).template begin<0>() );
       p = g.levelGridView(1).template begin<0>();
+      *p;
+#endif
+#if defined(DUNE_GRID_CHECK_USE_DEPRECATED_ENTITY_AND_INTERSECTION_INTERFACE)
+      const Entity& e = *p;
+#else
+      Entity e( *g.levelGridView(0).template begin<0>() );
+      e = *g.template lbegin<0>(1);
+#endif
       LevelIterator it = g.levelGridView(0).template begin<0>();
-=======
-#if not DISABLE_DEPRECATED_METHOD_CHECK or defined(DUNE_GRID_CHECK_USE_DEPRECATED_ENTITY_AND_INTERSECTION_INTERFACE)
-      EntityPointer p( g.template lbegin<0>(0) );
-      p = g.template lbegin<0>(1);
-      *p;
-#endif
-#if defined(DUNE_GRID_CHECK_USE_DEPRECATED_ENTITY_AND_INTERSECTION_INTERFACE)
-      const Entity& e = *p;
-#else
-      Entity e( *g.template lbegin<0>(0) );
-      e = *g.template lbegin<0>(1);
-#endif
-      LevelIterator it = g.template lbegin<0>(0);
->>>>>>> cdcdbcff
       ++it;
       g.levelGridView(e.level()).ibegin(e);
     }
@@ -695,15 +689,6 @@
   LevelGridView levelGridView = g.levelGridView(0);
 
   // assignment tests
-<<<<<<< HEAD
-  LevelIterator l1 = g.levelGridView(0).template begin<0>();
-  LevelIterator l2 = g.levelGridView(0).template begin<0>();
-  LeafIterator L1 = g.leafGridView().template begin<0>();
-  LeafIterator L2 = g.leafGridView().template begin<0>();
-
-  // if grid empty, leave
-  if (l1 == g.levelGridView(0).template end<0>())
-=======
   LevelIterator l1 = levelGridView.template begin<0>();
   LevelIterator l2 = levelGridView.template begin<0>();
   LeafIterator L1 = leafGridView.template begin<0>();
@@ -711,7 +696,6 @@
 
   // if grid empty, leave
   if (l1 == levelGridView.template end<0>())
->>>>>>> cdcdbcff
     return;
 
 #if defined(DUNE_GRID_CHECK_USE_DEPRECATED_ENTITY_AND_INTERSECTION_INTERFACE)
