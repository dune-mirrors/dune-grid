--- conflicted
+++ resolved
@@ -440,7 +440,6 @@
   }
 
 
-<<<<<<< HEAD
 
   // Implementation of ALU3dGridEntity
   // ---------------------------------
@@ -454,23 +453,8 @@
     : Base( item ),
       level_( level ),
       twist_( twist ),
-      face_( duneFace )
-  {
-    //assert( (codim != 1) || (face_ >= 0) );
-  }
-=======
-  template<int codim, class GridImp >
-  inline ALU3dGridEntitySeed<codim,GridImp> ::
-  ALU3dGridEntitySeed(const HElementType &item,
-                      const int level,
-                      const int twist,
-                      const int duneFace )
-    : ALU3dGridEntitySeedBase<codim,GridImp> (item)
-      , level_(level)
-      , twist_ (twist)
-      , face_(duneFace) // duneFace can be -1 when face was created by Face Iterator
-  {}
->>>>>>> 211f4824
+      face_( duneFace ) // duneFace can be -1 when face was created by face iterator
+  {}
 
 
   template< int codim, class GridImp >
