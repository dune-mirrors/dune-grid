--- conflicted
+++ resolved
@@ -104,10 +104,6 @@
     typedef typename Base::Grid Grid;
     typedef typename Base::Value Value;
 
-<<<<<<< HEAD
-  protected:
-    using BaseType :: data_;
-=======
     PersistentContainer ( const Grid &grid, int codim, const Value &value = Value() )
       : Base( grid, codim, value )
     {}
@@ -118,7 +114,6 @@
     : public ALUGridPersistentContainer< ALU3dGrid< elType, Comm >, T >
   {
     typedef ALUGridPersistentContainer< ALU3dGrid< elType, Comm >, T > Base;
->>>>>>> c244e0f9
 
   public:
     typedef typename Base::Grid Grid;
