// -*- tab-width: 4; indent-tabs-mode: nil; c-basic-offset: 2 -*-
// vi: set et ts=4 sw=2 sts=2:
#ifndef DUNE_ALU2DGRID_INTERSECTION_HH
#define DUNE_ALU2DGRID_INTERSECTION_HH

#include <stack>
#include <utility>

#include <dune/common/nullptr.hh>

#include <dune/grid/common/grid.hh>

#include <dune/grid/alugrid/2d/alu2dinclude.hh>
#include <dune/grid/alugrid/2d/entity.hh>

namespace Dune
{

  // External Forward Declarations
  // -----------------------------

  template<int cd, int dim, class Grid>
  class ALU2dGridEntity;
  template<int cd, PartitionIteratorType pitype, class Grid >
  class ALU2dGridLevelIterator;
  template<int cd, class Grid >
  class ALU2dGridEntityPointer;
  template<int mydim, int coorddim, class Grid>
  class ALU2dGridGeometry;
  template<class Grid>
  class ALU2dGridHierarchicIterator;
  template<int codim, PartitionIteratorType pitype, class Grid>
  class ALU2dGridLeafIterator;
  template< int dim, int dimworld, ALU2DSPACE ElementType eltype >
  class ALU2dGrid;



  // Internal Forward Declarations
  // -----------------------------

  template< class Grid, class Info >
  class ALU2dGridIntersectionBase;

  template< class Grid >
  class ALU2dGridLeafIntersection;

  template< class Grid >
  class ALU2dGridLevelIntersection;

  template< class Grid >
  class ALU2dGridLeafIntersectionIterator;

  template< class Grid >
  class ALU2dGridLevelIntersectionIterator;



  // ALU2DIntersectionGeometryStorage
  // --------------------------------

  template< class LocalGeometryImpl >
  class ALU2DIntersectionGeometryStorage
  {
    typedef ALU2DIntersectionGeometryStorage< LocalGeometryImpl > This;

    // one geometry for each face and twist 0 and 1
    LocalGeometryImpl geoms_[ 2 ][ 4 ][ 2 ];

  private:
    ALU2DIntersectionGeometryStorage ();

  public:
    // return reference to local geometry
    const LocalGeometryImpl &localGeom ( const int aluFace, const int twist, const int corners ) const
    {
      assert( corners == 3 || corners == 4 );
      assert( 0 <= aluFace && aluFace < corners );
      assert( twist == 0 || twist == 1 );
      return geoms_[ corners-3 ][ aluFace ][ twist ];
    }

    // return static instance
    static const This &instance ()
    {
      static const This geomStorage;
      return geomStorage;
    }
  };



  // ALU2dGridIntersectionBase
  // -------------------------

  template< class Grid, class Info >
  class ALU2dGridIntersectionBase
  {
    typedef ALU2dGridIntersectionBase< Grid, Info > This;

    friend class ALU2dGridLeafIntersectionIterator< Grid >;
    friend class ALU2dGridLevelIntersectionIterator< Grid >;

    static const ALU2DSPACE ElementType eltype = Grid::elementType;

    typedef typename Grid::Traits::template Codim< 1 >::GeometryImpl GeometryImpl;
    typedef typename Grid::Traits::template Codim< 1 >::LocalGeometryImpl LocalGeometryImpl;

  public:
    typedef Info IntersectionInfo;

    typedef alu2d_ctype ctype;

    static const int dimension = Grid::dimension;
    static const int dimensionworld  = Grid::dimensionworld;

    typedef typename Grid::GridObjectFactoryType Factory;

    typedef typename Grid::template Codim<0>::Entity Entity;
    typedef typename Grid::template Codim<0>::EntityPointer EntityPointer;

    typedef typename Grid::template Codim<1>::Geometry Geometry;
    typedef typename Grid::template Codim<1>::LocalGeometry LocalGeometry;
    typedef ALU2dGridEntity<0,dimension,Grid> EntityImp;

    typedef FieldVector< ctype, dimensionworld > NormalType;
    typedef FieldVector< ctype, dimension-1 > LocalCoordinate;

    typedef ALU2dGridEntityPointer<0,Grid> EntityPointerImp;

    // type of local geometry storage
    typedef ALU2DIntersectionGeometryStorage< LocalGeometryImpl > LocalGeometryStorageType;

    //! constructor creating an empty ALU2dGridIntersectionIterator
    explicit ALU2dGridIntersectionBase ( const Factory &factory, const IntersectionInfo &info = IntersectionInfo() );

    //! copy constructor
    ALU2dGridIntersectionBase ( const This &other );

    //! assignment operator
    const This &operator= ( const This &other );

    //! return whether this is an intersection with the domain boundary
    bool boundary () const { return current.isBoundary(); }

    //! return boundary type
    int boundaryId () const;

    //! return the boundary segment index
    std::size_t boundarySegmentIndex () const;

    bool conforming () const { return current.conforming(); }

    //! return true if intersection is with neighbor on this level
    bool neighbor () const;

    //! return EntityPointer to the Entity on the inside of this intersection.
    EntityPointer inside() const;

    //! return EntityPointer to the Entity on the outside of this intersection.
    EntityPointer outside() const;

    //! local index of codim 1 entity in self where intersection is contained in
    int indexInInside () const;

    //! local index of codim 1 entity in neighbor where intersection is contained in
    int indexInOutside () const;

    int twistInInside () const;
    int twistInOutside () const;

<<<<<<< HEAD
    int twistInSelf () const DUNE_DEPRECATED { return twistInInside(); }
    int twistInNeighbor () const DUNE_DEPRECATED { return twistInOutside(); }
=======
    //! \deprecated Use twistInInside() instead. This method will be removed after Dune 2.3.
    int twistInSelf () const
    DUNE_DEPRECATED_MSG("Use twistInInside() instead.")
    { return twistInInside(); }

    //! \deprecated Use twistInOutside() instead. This method will be removed after Dune 2.3.
    int twistInNeighbor () const
    DUNE_DEPRECATED_MSG("Use twistInOutside() instead.")
    { return twistInOutside(); }
>>>>>>> 422fa59e

    NormalType outerNormal ( const LocalCoordinate &local ) const;
    NormalType integrationOuterNormal ( const LocalCoordinate &local ) const;
    NormalType unitOuterNormal ( const LocalCoordinate &local ) const;

    NormalType centerUnitOuterNormal () const;

    LocalGeometry geometryInInside () const;
    LocalGeometry geometryInOutside () const;
    Geometry geometry () const;

    /** \brief obtain the type of reference element for this intersection */
    GeometryType type () const;

  protected:
    const Grid &grid () const { return factory_.grid(); }

    void invalidate ();

    //! return true if intersection is with boundary
    void checkValid () ;

  public:
    IntersectionInfo current;

  protected:
    // the local geometries
    mutable GeometryImpl intersectionGlobal_;
    mutable LocalGeometryImpl intersectionSelfLocal_;
    mutable LocalGeometryImpl intersectionNeighborLocal_;

    // reference to factory
    const Factory &factory_;
    const LocalGeometryStorageType &localGeomStorage_;
  };



  // ALU2dGridIntersectionInfo
  // -------------------------

  template< class Grid >
  class ALU2dGridIntersectionInfo
  {
    typedef ALU2dGridIntersectionInfo< Grid > This;

    static const ALU2DSPACE ElementType elementType = Grid::elementType;

    static const int dimension = Grid::dimension;
    static const int dimensionworld  = Grid::dimensionworld;

    friend class ALU2dGridLeafIntersectionIterator< Grid >;
    friend class ALU2dGridLevelIntersectionIterator< Grid >;

  public:
    typedef typename ALU2dImplTraits< dimensionworld, elementType >::HElementType HElement;
    typedef typename ALU2dImplTraits< dimensionworld, elementType >::ThinelementType ThinElement;
    typedef typename ALU2dImplTraits< dimensionworld, elementType >::HBndElType HBndElement;

    explicit ALU2dGridIntersectionInfo ( HElement *inside = nullptr )
      : index_( 0 ), useOutside_( false )
    {
      setInside( inside );
      setOutside( nullptr, -1 );
    }

    // interface methods for ALU2dIntersectionBase

    HElement *inside () const { return inside_; }

    int nFaces () const { return nFaces_; }

    bool isBoundary () const
    {
      assert( inside() && (index() < nFaces()) && inside()->neighbour( index() ) );
      return inside()->neighbour( index() )->thinis( ThinElement::bndel_like );
    }

    HBndElement *boundary () const
    {
      assert( isBoundary() );
      return (HBndElement *)inside()->neighbour( index() );
    }

    HElement *outside () const { return outside_; }

    int index () const { return index_; }

    int opposite () const { return opposite_; }

    bool conforming () const { return conforming_; }

    bool useOutside () const { return useOutside_; }

    int walkLevel () const { return walkLevel_; }

    bool equals ( const This &other ) const
    {
      // is this really sufficient?
      return (inside() == other.inside()) && (index() == other.index());
    }

    // setup methods

    void setInside ( HElement *inside )
    {
      inside_ = inside;
      nFaces_ = (inside ? inside->numfaces() : 0);
    }

    void setOutside ( HElement *outside, int opposite )
    {
      outside_ = outside;
      opposite_ = opposite;
    }

    void done ()
    {
      setOutside( 0, -1 );
      index_ = nFaces();
    }

  private:
    HElement *inside_;
    HElement *outside_;
    int nFaces_;
    int opposite_;
    int index_;
    bool useOutside_;
    bool conforming_;
    int walkLevel_;
  };



  // ALU2dGridLeafIntersection
  // -------------------------

  template< class Grid >
  class ALU2dGridLeafIntersection
    : public ALU2dGridIntersectionBase< Grid, ALU2dGridIntersectionInfo< Grid > >
  {
    typedef ALU2dGridLeafIntersection< Grid > This;
    typedef ALU2dGridIntersectionBase< Grid, ALU2dGridIntersectionInfo< Grid > > Base;

  public:
    typedef typename Base::Factory Factory;
    typedef typename Base::IntersectionInfo IntersectionInfo;

    explicit ALU2dGridLeafIntersection ( const Factory &factory, const IntersectionInfo &info = IntersectionInfo() )
      : Base( factory, info )
    {}
  };



  // ALU2dGridLevelIntersection
  // --------------------------

  template< class Grid >
  class ALU2dGridLevelIntersection
    : public ALU2dGridIntersectionBase< Grid, ALU2dGridIntersectionInfo< Grid > >
  {
    typedef ALU2dGridLevelIntersection< Grid > This;
    typedef ALU2dGridIntersectionBase< Grid, ALU2dGridIntersectionInfo< Grid > > Base;

  public:
    typedef typename Base::Factory Factory;
    typedef typename Base::IntersectionInfo IntersectionInfo;

    explicit ALU2dGridLevelIntersection ( const Factory &factory, const IntersectionInfo &info = IntersectionInfo() )
      : Base( factory, info )
    {}
  };



  // ALU2dGridLevelIntersectionIterator
  // ----------------------------------

  template< class Grid >
  class ALU2dGridLevelIntersectionIterator
  {
    typedef ALU2dGridLevelIntersectionIterator< Grid > This;

    static const ALU2DSPACE ElementType eltype = Grid::elementType;

    typedef ALU2dGridLevelIntersection< Grid > IntersectionImpl;
    typedef typename IntersectionImpl::IntersectionInfo IntersectionInfo;

  public:
    static const int dimension = Grid::dimension;
    static const int dimensionworld  = Grid::dimensionworld;

  private:
    typedef typename ALU2dImplTraits< dimensionworld, eltype >::HElementType HElementType;
    typedef typename ALU2dImplTraits< dimensionworld, eltype >::ThinelementType ThinelementType;
    typedef typename ALU2dImplTraits< dimensionworld, eltype >::HBndElType HBndElType;
    typedef typename ALU2dImplTraits< dimensionworld, eltype >::PeriodicBndElType PeriodicBndElType;

    typedef std::pair< HElementType *, int > OutsideInfo;

  public:
    //! type of the intersection
    typedef Dune::Intersection< Grid, ALU2dGridLevelIntersection > Intersection;

    typedef typename Grid::GridObjectFactoryType Factory;
    typedef ALUMemoryProvider< This > StorageType;

    /** \brief constructor
     *
     *  \param[in]  factory  factory for grid objects
     *  \param[in]  el       pointer to the inside HElement
     *  \param[in]  level    level on which we want neighbors
     *  \param[in]  end      shall this bee the end iterator?
     */
    ALU2dGridLevelIntersectionIterator ( const Factory &factory, HElementType *el, int wLevel, bool end = true );

    //! copy constructor
    ALU2dGridLevelIntersectionIterator ( const This &other );

    //! assignment operator
    const This &operator= ( const This &other );

    //! increment iterator
    void increment ();

    bool equals ( const This &other ) const { return current().equals( other.current() ); }

    const Intersection &dereference () const { return intersection_; }

  protected:
    bool isConform () const
    {
      return (!current().outside() || (current().outside() == current().inside()->neighbour( current().index() )));
    }

  private:
    void doIncrement ();

    void addNeighboursToStack ();

    static int getOppositeInFather ( int nrInChild, int nrOfChild );
    static int getOppositeInChild ( int nrInFather, int nrOfChild );

    void setupIntersection ();

  protected:
    const IntersectionImpl &intersectionImpl () const { return Grid::getRealImplementation( intersection_ ); }
    IntersectionImpl &intersectionImpl () { return Grid::getRealImplementation( intersection_ ); }

    const IntersectionInfo &current () const { return intersectionImpl().current; }
    IntersectionInfo &current () { return intersectionImpl().current; }

  private:
    Intersection intersection_;
    std::stack< OutsideInfo > nbStack_;
  };



  // ALU2dGridLeafIntersectionIterator
  // ---------------------------------

  template< class Grid >
  class ALU2dGridLeafIntersectionIterator
  {
    typedef ALU2dGridLeafIntersectionIterator< Grid > This;

    static const ALU2DSPACE ElementType eltype = Grid::elementType;

    typedef ALU2dGridLeafIntersection< Grid > IntersectionImpl;
    typedef typename IntersectionImpl::IntersectionInfo IntersectionInfo;

  public:
    static const int dimension = Grid::dimension;
    static const int dimensionworld  = Grid::dimensionworld;

  private:
    typedef typename ALU2dImplTraits< dimensionworld, eltype >::HElementType HElementType;
    typedef typename ALU2dImplTraits< dimensionworld, eltype >::ThinelementType ThinelementType;
    typedef typename ALU2dImplTraits< dimensionworld, eltype >::HBndElType HBndElType;
    typedef typename ALU2dImplTraits< dimensionworld, eltype >::PeriodicBndElType PeriodicBndElType;

    typedef std::pair< HElementType *, int > OutsideInfo;

  public:
    typedef typename Grid::GridObjectFactoryType Factory;
    typedef ALUMemoryProvider< This > StorageType;

    //! type of the intersection
    typedef Dune::Intersection< Grid, Dune::ALU2dGridLeafIntersection > Intersection;

    /** \brief constructor
     *
     *  \param[in]  factory  factory for grid objects
     *  \param[in]  el       pointer to the inside HElement
     *  \param[in]  level    level on which we want neighbors
     *  \param[in]  end      shall this bee the end iterator?
     */
    ALU2dGridLeafIntersectionIterator ( const Factory &factory, HElementType *el, int wLevel, bool end = true );

    //! copy constructor
    ALU2dGridLeafIntersectionIterator ( const This &other );

    //! assignment operator
    const This &operator= ( const This &other );

    //! increment iterator
    void increment ();

    bool equals ( const This &other ) const { return current().equals( other.current() ); }

    const Intersection &dereference () const { return intersection_; }

  private:
    void doIncrement ();

    void setupIntersection ();

  protected:
    const IntersectionImpl &intersectionImpl () const { return Grid::getRealImplementation( intersection_ ); }
    IntersectionImpl &intersectionImpl () { return Grid::getRealImplementation( intersection_ ); }

    const IntersectionInfo &current () const { return intersectionImpl().current; }
    IntersectionInfo &current () { return intersectionImpl().current; }

  private:
    Intersection intersection_;
    std::stack< OutsideInfo > nbStack_;
  };

} // namespace Dune

#include "intersection_imp.cc"
#if COMPILE_ALU2DGRID_INLINE
  #include "intersection.cc"
#endif

#endif // #ifndef DUNE_ALU2DGRID_INTERSECTION_HH<|MERGE_RESOLUTION|>--- conflicted
+++ resolved
@@ -169,21 +169,6 @@
     int twistInInside () const;
     int twistInOutside () const;
 
-<<<<<<< HEAD
-    int twistInSelf () const DUNE_DEPRECATED { return twistInInside(); }
-    int twistInNeighbor () const DUNE_DEPRECATED { return twistInOutside(); }
-=======
-    //! \deprecated Use twistInInside() instead. This method will be removed after Dune 2.3.
-    int twistInSelf () const
-    DUNE_DEPRECATED_MSG("Use twistInInside() instead.")
-    { return twistInInside(); }
-
-    //! \deprecated Use twistInOutside() instead. This method will be removed after Dune 2.3.
-    int twistInNeighbor () const
-    DUNE_DEPRECATED_MSG("Use twistInOutside() instead.")
-    { return twistInOutside(); }
->>>>>>> 422fa59e
-
     NormalType outerNormal ( const LocalCoordinate &local ) const;
     NormalType integrationOuterNormal ( const LocalCoordinate &local ) const;
     NormalType unitOuterNormal ( const LocalCoordinate &local ) const;
