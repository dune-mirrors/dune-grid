--- conflicted
+++ resolved
@@ -467,18 +467,13 @@
     using SEntityBase::l;
     using SEntityBase::index;
     using SEntityBase::z;
-<<<<<<< HEAD
+
+    typedef typename GridImp::Traits::template Codim< 0 >::GeometryImpl GeometryImpl;
+    typedef typename GridImp::Traits::template Codim< 0 >::LocalGeometryImpl LocalGeometryImpl;
+
     friend class SEntityPointer<0,GridImp>;
     friend class SIntersectionIterator<GridImp>;
-=======
-
-    typedef typename GridImp::Traits::template Codim< 0 >::GeometryImpl GeometryImpl;
-    typedef typename GridImp::Traits::template Codim< 0 >::LocalGeometryImpl LocalGeometryImpl;
-
-    friend class SEntityPointer<0,GridImp>;
-    friend class SIntersectionIterator<GridImp>;
-
->>>>>>> a455920e
+
   public:
     typedef typename GridImp::ctype ctype;
     typedef typename GridImp::template Codim<0>::Geometry Geometry;
