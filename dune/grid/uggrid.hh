// -*- tab-width: 4; indent-tabs-mode: nil; c-basic-offset: 2 -*-
// vi: set et ts=4 sw=2 sts=2:

#ifndef DUNE_UGGRID_HH
#define DUNE_UGGRID_HH

/** \file
 * \brief The UGGrid class
 */

#include <dune/common/classname.hh>
#include <dune/common/collectivecommunication.hh>
#include <dune/common/exceptions.hh>
<<<<<<< HEAD
#include <dune/common/collectivecommunication.hh>
=======
>>>>>>> 902367ef
#include <dune/common/mpihelper.hh>
#include <dune/common/static_assert.hh>

#include <dune/grid/common/boundarysegment.hh>
#include <dune/grid/common/capabilities.hh>
#include <dune/grid/common/grid.hh>

#if HAVE_UG

#ifdef ModelP
#include <dune/common/mpicollectivecommunication.hh>
#endif

/* The following lines including the necessary UG headers are somewhat
   tricky.  Here's what's happening:
   UG can support two- and three-dimensional grids.  You choose be setting
   either _2 oder _3 while compiling.  This changes all sorts of stuff, in
   particular data structures in the headers.
   UG was never supposed to provide 2d and 3d grids at the same time.
   However, when compiling it as c++, the dimension-dependent parts are
   wrapped up cleanly in the namespaces UG::D2 and UG::D3, respectively.  That
   way it is possible to link together the UG lib for 2d and the one for 3d.
   But we also need the headers twice!  Once with _2 set and once with _3!
   So here we go:*/

/* The following define tells the UG headers that we want access to a few
   special fields, for example the extra index fields in the element data structures. */
#define FOR_DUNE

// Set UG's space-dimension flag to 2d
#define _2
// And include all necessary UG headers
#include "uggrid/ugincludes.hh"

// Wrap a few large UG macros by functions before they get undef'ed away.
// Here: The 2d-version of the macros
#define UG_DIM 2
#include "uggrid/ugwrapper.hh"
#undef UG_DIM

// UG defines a whole load of preprocessor macros.  ug_undefs.hh undefines
// them all, so we don't get name clashes.
#include "uggrid/ug_undefs.hh"
#undef _2

/* Now we're done with 2d, and we can do the whole thing over again for 3d */

/* All macros set by UG have been unset.  This includes the macros that ensure
   single inclusion of headers.  We can thus include them again.  However, we
   only want to include those headers again that contain dimension-dependent stuff.
   Therefore, we set a few single-inclusion defines manually before including
   ugincludes.hh again.
 */
#define UGTYPES_H
#define __HEAPS__
#define __UGENV__
#define __DEVICESH__

#define _3
#include "uggrid/ugincludes.hh"

// Wrap a few large UG macros by functions before they get undef'ed away.
// This time it's the 3d-versions.
#define UG_DIM 3
#include "uggrid/ugwrapper.hh"
#undef UG_DIM

// undef all macros defined by UG
#include "uggrid/ug_undefs.hh"

#undef _3
#undef FOR_DUNE

// The components of the UGGrid interface
#include "uggrid/uggridgeometry.hh"
#include "uggrid/uggridlocalgeometry.hh"
#include "uggrid/uggridentity.hh"
#include "uggrid/uggridentitypointer.hh"
#include "uggrid/uggridentityseed.hh"
#include "uggrid/uggridintersections.hh"
#include "uggrid/uggridintersectioniterators.hh"
#include "uggrid/uggridleveliterator.hh"
#include "uggrid/uggridleafiterator.hh"
#include "uggrid/uggridhieriterator.hh"
#include "uggrid/uggridindexsets.hh"

// Not needed here, but included for user convenience
#include "uggrid/uggridfactory.hh"

#ifdef ModelP
namespace Dune {

  // converts the UG speak message buffers to DUNE speak and vice-versa
  template <class DataHandle, int GridDim, int codim>
  class UGMessageBufferBase {
  protected:
    typedef UGMessageBufferBase<DataHandle, GridDim, codim>  ThisType;
    typedef UGGrid<GridDim>                              GridType;
    typedef typename DataHandle::DataType DataType;

    enum {
      dim = GridDim
    };

    UGMessageBufferBase(void *ugData)
    {
      ugData_ = static_cast<char*>(ugData);
    };

  public:
    void write(const DataType &t)
    { this->writeRaw_<DataType>(t);  }

    void read(DataType &t)
    { this->readRaw_<DataType>(t);  }

  protected:
    friend class Dune::UGGrid<dim>;

    template <class ValueType>
    void writeRaw_(const ValueType &v)
    {
      *reinterpret_cast<ValueType*>(ugData_) = v;
      ugData_ += sizeof(ValueType);
    }

    template <class ValueType>
    void readRaw_(ValueType &v)
    {
      v = *reinterpret_cast<ValueType*>(ugData_);
      ugData_ += sizeof(ValueType);
    }

    // called by DDD_IFOneway to serialize the data structure to
    // be send
    static int ugGather_(typename UG_NS<dim>::DDD_OBJ obj, void* data)
    {
      if (codim == 0) {
        /** \bug The nullptr argument should actually the UGGrid object.  But that is hard to obtain here,
         * and the argument is (currently) only used for the boundarySegmentIndex method, which we don't call. */
        UGMakeableEntity<0, dim, UGGrid<dim> > e(reinterpret_cast<typename UG_NS<dim>::Element*>(obj),nullptr);
        // safety check to only communicate what is needed
        if ((level == -1 && UG_NS<dim>::isLeaf(reinterpret_cast<typename UG_NS<dim>::Element*>(obj))) || e.level() == level)
        {
          ThisType msgBuf(static_cast<DataType*>(data));
          if (!duneDataHandle_->fixedsize(dim, codim))
            msgBuf.template writeRaw_<unsigned>(duneDataHandle_->size(e));
          duneDataHandle_->gather(msgBuf, e);
        }
      }
      else if (codim == dim) {
        /** \bug The nullptr argument should actually the UGGrid object.  But that is hard to obtain here,
         * and the argument is (currently) only used for the boundarySegmentIndex method, which we don't call. */
        UGMakeableEntity<dim, dim, Dune::UGGrid<dim> > e(reinterpret_cast<typename UG_NS<dim>::Node*>(obj),nullptr);
        // safety check to only communicate what is needed
        if ((level == -1 && UG_NS<dim>::isLeaf(reinterpret_cast<typename UG_NS<dim>::Node*>(obj))) || e.level() == level)
        {
          ThisType msgBuf(static_cast<DataType*>(data));
          if (!duneDataHandle_->fixedsize(dim, codim))
            msgBuf.template writeRaw_<unsigned>(duneDataHandle_->size(e));
          duneDataHandle_->gather(msgBuf, e);
        }
      }
      else if (codim == dim - 1) {
        /** \bug The nullptr argument should actually the UGGrid object.  But that is hard to obtain here,
         * and the argument is (currently) only used for the boundarySegmentIndex method, which we don't call. */
        UGMakeableEntity<dim-1, dim, Dune::UGGrid<dim> > e(reinterpret_cast<typename UG_NS<dim>::Edge*>(obj),nullptr);
        // safety check to only communicate what is needed
        if ((level == -1 && UG_NS<dim>::isLeaf(reinterpret_cast<typename UG_NS<dim>::Edge*>(obj))) || e.level() == level)
        {
          ThisType msgBuf(static_cast<DataType*>(data));
          if (!duneDataHandle_->fixedsize(dim, codim))
            msgBuf.template writeRaw_<unsigned>(duneDataHandle_->size(e));
          duneDataHandle_->gather(msgBuf, e);
        }
      }
      else {
        DUNE_THROW(GridError,
                   "Only node and element wise "
                   "communication is currently "
                   "supported by UGGrid");
      }

      return 0;
    }

    // called by DDD_IFOneway to deserialize the data structure
    // that has been received
    static int ugScatter_(typename UG_NS<dim>::DDD_OBJ obj, void* data)
    {
      if (codim == 0) {
        typedef UGMakeableEntity<0, dim, UGGrid<dim> > Entity;
        /** \bug The nullptr argument should actually the UGGrid object.  But that is hard to obtain here,
         * and the argument is (currently) only used for the boundarySegmentIndex method, which we don't call. */
        Entity e(reinterpret_cast<typename UG_NS<dim>::Element*>(obj),nullptr);
        // safety check to only communicate what is needed
        if ((level == -1 && UG_NS<dim>::isLeaf(reinterpret_cast<typename UG_NS<dim>::Element*>(obj))) || e.level() == level)
        {
          ThisType msgBuf(static_cast<DataType*>(data));
          int n;
          if (!duneDataHandle_->fixedsize(dim, codim))
            msgBuf.readRaw_(n);
          else
            n = duneDataHandle_->template size<Entity>(e);
          if (n > 0)
            duneDataHandle_->template scatter<ThisType, Entity>(msgBuf, e, n);
        }
      }
      else if (codim == dim) {
        typedef UGMakeableEntity<dim, dim, Dune::UGGrid<dim> > Entity;
        /** \bug The nullptr argument should actually the UGGrid object.  But that is hard to obtain here,
         * and the argument is (currently) only used for the boundarySegmentIndex method, which we don't call. */
        Entity e(reinterpret_cast<typename UG_NS<dim>::Node*>(obj),nullptr);
        // safety check to only communicate what is needed
        if ((level == -1 && UG_NS<dim>::isLeaf(reinterpret_cast<typename UG_NS<dim>::Node*>(obj))) || e.level() == level)
        {
          ThisType msgBuf(static_cast<DataType*>(data));
          int n;
          if (!duneDataHandle_->fixedsize(dim, codim))
            msgBuf.readRaw_(n);
          else
            n = duneDataHandle_->template size<Entity>(e);
          if (n > 0)
            duneDataHandle_->template scatter<ThisType, Entity>(msgBuf, e, n);
        }
      }
      else if (codim == dim - 1) {        // !!!ALEX!!! Is it possible to send codim 1 in UG<2>?
        typedef UGMakeableEntity<dim-1, dim, Dune::UGGrid<dim> > Entity;
        /** \bug The nullptr argument should actually the UGGrid object.  But that is hard to obtain here,
         * and the argument is (currently) only used for the boundarySegmentIndex method, which we don't call. */
        Entity e(reinterpret_cast<typename UG_NS<dim>::Edge*>(obj),nullptr);
        // safety check to only communicate what is needed
        if ((level == -1 && UG_NS<dim>::isLeaf(reinterpret_cast<typename UG_NS<dim>::Edge*>(obj))) || e.level() == level)
        {
          ThisType msgBuf(static_cast<DataType*>(data));
          int n;
          if (!duneDataHandle_->fixedsize(dim, codim))
            msgBuf.readRaw_(n);
          else
            n = duneDataHandle_->template size<Entity>(e);
          if (n > 0)
            duneDataHandle_->template scatter<ThisType, Entity>(msgBuf, e, n);
        }
      }
      else {
        DUNE_THROW(GridError,
                   "Only node and element wise "
                   "communication is currently "
                   "supported by UGGrid");
      }

      return 0;
    }
    static DataHandle *duneDataHandle_;

    static int level;

    char              *ugData_;
  };

  template <class DataHandle, int GridDim, int codim>
  class UGMessageBuffer
    : public UGMessageBufferBase<DataHandle, GridDim, codim>
  {
    typedef typename DataHandle::DataType DataType;
    typedef UGMessageBufferBase<DataHandle, GridDim, codim> Base;
    enum { dim = GridDim };

  protected:
    friend class Dune::UGGrid<dim>;

    UGMessageBuffer(void *ugData)
      : Base(ugData)
    {}

    // returns number of bytes required for the UG message buffer
    template <class GridView>
    static unsigned ugBufferSize_(const GridView &gv)
    {
      if (Base::duneDataHandle_->fixedsize(dim, codim)) {
        return sizeof(DataType)
               * Base::duneDataHandle_->size(*gv.template begin<codim,InteriorBorder_Partition>());
      }

      typedef typename GridView::template Codim<codim>::Entity Entity;

      // iterate over all entities, find the maximum size for
      // the current rank
      int maxSize = 0;
      typedef typename
      GridView
      ::template Codim<codim>
      ::template Partition<Dune::All_Partition>
      ::Iterator Iterator;
      Iterator it = gv.template begin<codim, Dune::All_Partition>();
      const Iterator endIt = gv.template end<codim, Dune::All_Partition>();
      for (; it != endIt; ++it) {
        maxSize = std::max((int) maxSize,
                           (int) Base::duneDataHandle_->size(*it));
      }

      // find maximum size for all ranks
      maxSize = MPIHelper::getCollectiveCommunication().max(maxSize);
      if (!maxSize)
        return 0;

      // add the size of an unsigned integer to the actual
      // buffer size. (we somewhere have to store the actual
      // number of objects for each entity.)
      return sizeof(unsigned) + sizeof(DataType)*maxSize;
    }
  };

  template <class DataHandle, int GridDim>
  class UGEdgeMessageBuffer
    : public UGMessageBufferBase<DataHandle, GridDim, GridDim-1>
  {
    enum {codim = GridDim-1,
          dim = GridDim};
    typedef typename DataHandle::DataType DataType;
    typedef UGMessageBufferBase<DataHandle, GridDim, codim> Base;
  protected:
    friend class Dune::UGGrid<dim>;

    UGEdgeMessageBuffer(void *ugData)
      : Base(ugData)
    {}

    // returns number of bytes required for the UG message buffer
    template <class GridView>
    static unsigned ugBufferSize_(const GridView &gv)
    {
      if (Base::duneDataHandle_->fixedsize(dim, codim)) {
        typedef typename GridView::template Codim<0>::Entity Element;
        const Element& element = *gv.template begin<0, InteriorBorder_Partition>();
        return sizeof(DataType)
               * Base::duneDataHandle_->size(*element.template subEntity<codim>(0));
      }

      typedef typename GridView::template Codim<codim>::Entity Entity;

      // iterate over all entities, find the maximum size for
      // the current rank
      int maxSize = 0;
      typedef typename
      GridView
      ::template Codim<0>
      ::template Partition<Dune::All_Partition>
      ::Iterator Iterator;
      Iterator it = gv.template begin<0, Dune::All_Partition>();
      const Iterator endIt = gv.template end<0, Dune::All_Partition>();
      for (; it != endIt; ++it) {
        int numberOfEdges = it->template count<codim>();
        for (int k = 0; k < numberOfEdges; k++)
        {
          typedef typename GridView::template Codim<0>::Entity Element;
          typedef typename Element::template Codim<codim>::EntityPointer EdgePointer;
          const EdgePointer edgePointer(it->template subEntity<codim>(k));

          maxSize = std::max((int) maxSize,
                             (int) Base::duneDataHandle_->size(*edgePointer));
        }
      }

      // find maximum size for all ranks
      maxSize = MPIHelper::getCollectiveCommunication().max(maxSize);
      if (!maxSize)
        return 0;

      // add the size of an unsigned integer to the actual
      // buffer size. (we somewhere have to store the actual
      // number of objects for each entity.)
      return sizeof(unsigned) + sizeof(DataType)*maxSize;
    }
  };

  template <class DataHandle>
  class UGMessageBuffer<DataHandle, 2, 1>
    : public UGEdgeMessageBuffer<DataHandle, 2>
  {};

  template <class DataHandle>
  class UGMessageBuffer<DataHandle, 3, 2>
    : public UGEdgeMessageBuffer<DataHandle, 3>
  {};

}   // end namespace Dune

template <class DataHandle, int GridDim, int codim>
DataHandle *Dune::UGMessageBufferBase<DataHandle,GridDim,codim>::duneDataHandle_ = 0;

template <class DataHandle, int GridDim, int codim>
int Dune::UGMessageBufferBase<DataHandle,GridDim,codim>::level = -1;
#endif // ModelP

namespace Dune {

#ifdef ModelP
  template <int dim>
  class CollectiveCommunication<Dune::UGGrid<dim> > :
    public CollectiveCommunication< Dune::MPIHelper::MPICommunicator >
  {
    typedef CollectiveCommunication< Dune::MPIHelper::MPICommunicator > ParentType;
  public:
    CollectiveCommunication()
      : ParentType(MPIHelper::getCommunicator())
    {}
  };
#endif // ModelP

  template<int dim, int dimworld>
  struct UGGridFamily
  {
    typedef GridTraits<dim,dimworld,Dune::UGGrid<dim>,
        UGGridGeometry,
        UGGridEntity,
        UGGridEntityPointer,
        UGGridLevelIterator,
        UGGridLeafIntersection,
        UGGridLevelIntersection,
        UGGridLeafIntersectionIterator,
        UGGridLevelIntersectionIterator,
        UGGridHierarchicIterator,
        UGGridLeafIterator,
        UGGridLevelIndexSet< const UGGrid<dim> >,
        UGGridLeafIndexSet< const UGGrid<dim> >,
        UGGridIdSet< const UGGrid<dim>, false >,
        unsigned int,
        UGGridIdSet< const UGGrid<dim>, true >,
        unsigned int,
        CollectiveCommunication<Dune::UGGrid<dim> >,
        DefaultLevelGridViewTraits,
        DefaultLeafGridViewTraits,
        UGGridEntitySeed,
        UGGridLocalGeometry>
    Traits;
  };


  //**********************************************************************
  //
  // --UGGrid
  //
  //**********************************************************************

  /**
     \brief [<em> provides \ref Dune::Grid </em>]
     \brief Provides the meshes of the finite element toolbox UG.
     \brief (http://atlas.gcsc.uni-frankfurt.de/~ug/).
     \ingroup GridImplementations

     This is the implementation of the grid interface
     using the UG grid management system.  UG provides conforming grids
     in two and three space dimensions.  The grids can be mixed, i.e.
     2d grids can contain triangles and quadrilaterals and 3d grids can
     contain tetrahedra and hexahedra and also pyramids and prisms.
     The grid refinement rules are very flexible.  Local adaptive red/green
     refinement is the default, but a special method in the UGGrid class
     allows you to directly access a number of anisotropic refinements rules.
     Last but not least, the UG grid manager is completely parallelized,
     and you can use boundaries parametrized by either analytical expressions
     or high-resolution piecewise linear surfaces.

     To use this module you need the UG library.  See the
     DUNE installation notes
     on how to obtain and install it.

     In your %Dune application, you can now instantiate objects of the
     type UGGrid<2> or UGGrid<3>.  You can have more than one, if
     you choose.  It is even possible to have 2d and 3d grids at the same
     time, even though the original UG system never intended to support
     this!

     See the documentation for the factory class GridFactory<UGGrid<dimworld> >
     to learn how to create UGGrid objects.

     Please send any questions, suggestions, or bug reports to the Dune mailing list
     dune@dune-project.org

     For installation instructions see http://www.dune-project.org/external_libraries/install_ug.html .
   */
  template <int dim>
  class UGGrid : public GridDefaultImplementation  <dim, dim, double, UGGridFamily<dim,dim> >
  {
    friend class UGGridGeometry<0,dim,const UGGrid<dim> >;
    friend class UGGridGeometry<dim,dim,const UGGrid<dim> >;
    friend class UGGridGeometry<1,2,const UGGrid<dim> >;
    friend class UGGridGeometry<2,3,const UGGrid<dim> >;

    friend class UGGridEntity <0,dim,const UGGrid<dim> >;
    friend class UGGridEntity <dim,dim,const UGGrid<dim> >;
    friend class UGGridHierarchicIterator<const UGGrid<dim> >;
    friend class UGGridLeafIntersection<const UGGrid<dim> >;
    friend class UGGridLevelIntersection<const UGGrid<dim> >;
    friend class UGGridLeafIntersectionIterator<const UGGrid<dim> >;
    friend class UGGridLevelIntersectionIterator<const UGGrid<dim> >;

    friend class UGGridLevelIndexSet<const UGGrid<dim> >;
    friend class UGGridLeafIndexSet<const UGGrid<dim> >;
    friend class UGGridIdSet<const UGGrid<dim>, false >;
    friend class UGGridIdSet<const UGGrid<dim>, true >;

    friend class GridFactory<UGGrid<dim> >;

    template <int codim_, PartitionIteratorType PiType_, class GridImp_>
    friend class UGGridLeafIterator;
    template <int codim_, PartitionIteratorType PiType_, class GridImp_>
    friend class UGGridLevelIterator;
    template <int codim_, class GridImp_>
    friend class UGGridEntityPointer;

    /** \brief UGGrid is only implemented for 2 and 3 dimension */
    dune_static_assert(dim==2 || dim==3, "Use UGGrid only for 2d and 3d!");

    // The different instantiations are mutual friends so they can access
    // each others numOfUGGrids field
    friend class UGGrid<2>;
    friend class UGGrid<3>;

    //**********************************************************
    // The Interface Methods
    //**********************************************************
  public:
    //! type of the used GridFamily for this grid
    typedef UGGridFamily<dim,dim>  GridFamily;

    // the Traits
    typedef typename UGGridFamily<dim,dim>::Traits Traits;

    //! The type used to store coordinates
    typedef UG::DOUBLE ctype;

    /** \brief Default constructor
     *
     * Uses the default heapsize, which can be set using the static method
     * setDefaultHeapSize().
     */
    UGGrid();

    //! Destructor
    ~UGGrid();

    //! Return maximum level defined in this grid. Levels are numbered
    //! 0 ... maxlevel with 0 the coarsest level.
    int maxLevel() const;

    //! Iterator to first entity of given codim on level
    template<int codim>
    typename Traits::template Codim<codim>::LevelIterator lbegin (int level) const;

    //! one past the end on this level
    template<int codim>
    typename Traits::template Codim<codim>::LevelIterator lend (int level) const;

    //! Iterator to first entity of given codim on level
    template<int codim, PartitionIteratorType PiType>
    typename Traits::template Codim<codim>::template Partition<PiType>::LevelIterator lbegin (int level) const;

    //! one past the end on this level
    template<int codim, PartitionIteratorType PiType>
    typename Traits::template Codim<codim>::template Partition<PiType>::LevelIterator lend (int level) const;

    //! Iterator to first leaf entity of given codim
    template<int codim>
    typename Traits::template Codim<codim>::LeafIterator leafbegin() const {
      return typename Traits::template Codim<codim>::template Partition<All_Partition>::LeafIterator(*this);
    }

    //! one past the end of the sequence of leaf entities
    template<int codim>
    typename Traits::template Codim<codim>::LeafIterator leafend() const {
      return UGGridLeafIterator<codim,All_Partition, const UGGrid<dim> >();
    }

    //! Iterator to first leaf entity of given codim
    template<int codim, PartitionIteratorType PiType>
    typename Traits::template Codim<codim>::template Partition<PiType>::LeafIterator leafbegin() const {
      return typename Traits::template Codim<codim>::template Partition<PiType>::LeafIterator(*this);
    }

    //! one past the end of the sequence of leaf entities
    template<int codim, PartitionIteratorType PiType>
    typename Traits::template Codim<codim>::template Partition<PiType>::LeafIterator leafend() const {
      return UGGridLeafIterator<codim,PiType, const UGGrid<dim> >();
    }

    /** \brief Create an EntityPointer from an EntitySeed */
    template <int codim>
    typename Traits::template Codim<codim>::EntityPointer
    entityPointer(const UGGridEntitySeed<codim, const UGGrid<dim> >& seed) const
    {
      return typename Traits::template Codim<codim>::EntityPointer(UGGridEntityPointer<codim,const UGGrid<dim> >(seed.target(),this));
    }

    /** \brief Number of grid entities per level and codim
     */
    int size (int level, int codim) const;

    //! number of leaf entities per codim in this process
    int size (int codim) const
    {
      return leafIndexSet().size(codim);
    }

    //! number of entities per level and geometry type in this process
    int size (int level, GeometryType type) const
    {
      return this->levelIndexSet(level).size(type);
    }

    //! number of leaf entities per geometry type in this process
    int size (GeometryType type) const
    {
      return this->leafIndexSet().size(type);
    }

    /** \brief Return the number of boundary segments */
    size_t numBoundarySegments() const {
      // The number is stored as a member of UGGrid upon grid creation.
      // The corresponding data structure is not exported by UG.  (It is in ug/dom/std/std_internal.h)
      return numBoundarySegments_;
    }

    /** \brief Access to the GlobalIdSet */
    const typename Traits::GlobalIdSet& globalIdSet() const
    {
      return globalIdSet_;
    }

    /** \brief Access to the LocalIdSet */
    const typename Traits::LocalIdSet& localIdSet() const
    {
      return localIdSet_;
    }

    /** \brief Access to the LevelIndexSets */
    const typename Traits::LevelIndexSet& levelIndexSet(int level) const
    {
      if (level<0 || level>maxLevel())
        DUNE_THROW(GridError, "levelIndexSet of nonexisting level " << level << " requested!");
      return *levelIndexSets_[level];
    }

    /** \brief Access to the LeafIndexSet */
    const typename Traits::LeafIndexSet& leafIndexSet() const
    {
      return leafIndexSet_;
    }

    /** @name Grid Refinement Methods */
    /*@{*/

    /** \brief Mark element for refinement
        \param refCount <ul>
        <li> 1: mark for red refinement </li>
        <li> -1: mark for coarsening </li>
        <li> 0: delete a possible refinement mark </li>
        </ul>
        \param e Element to be marked
       \return <ul>
        <li> true, if element was marked </li>
        <li> false, if nothing changed </li>
        </ul>
     */
    bool mark(int refCount, const typename Traits::template Codim<0>::Entity & e );

    /** \brief Mark method accepting a UG refinement rule

       \param e Pointer to the element to be marked for refinement
       \param rule One of the UG refinement rules
       \param side If rule==UG::%D2::%BLUE (one quadrilateral is split into two rectangles)
       you can choose the orientation of the cut by setting side==0 or side==1
     */
    bool mark(const typename Traits::template Codim<0>::Entity & e,
              typename UG_NS<dim>::RefinementRule rule,
              int side=0);

    /** \brief Query whether element is marked for refinement */
    int getMark(const typename Traits::template Codim<0>::Entity& e) const;

    /** \brief returns true, if some elements might be coarsend during grid
       adaption, here always returns true */
    bool preAdapt();

    //! Triggers the grid refinement process
    bool adapt();

    /** \brief Clean up refinement markers */
    void postAdapt();
    /*@}*/

    /** \brief Size of the overlap on the leaf level */
    unsigned int overlapSize(int codim) const {
      return 0;
    }

    /** \brief Size of the ghost cell layer on the leaf level */
    unsigned int ghostSize(int codim) const {
      return (codim==0) ? 1 : 0;
    }

    /** \brief Size of the overlap on a given level */
    unsigned int overlapSize(int level, int codim) const {
      return 0;
    }

    /** \brief Size of the ghost cell layer on a given level */
    unsigned int ghostSize(int level, int codim) const {
      return (codim==0) ? 1 : 0;
    }

    /** \brief Default load balancing.
        \bug The return value is always 'true'
        \return true if the grid has changed
     */
    bool loadBalance() {
      return loadBalance(0,0,2,32,1);
    }

    /** \brief Re-balances the load each process has to handle for a parallel grid,
        the DataHandle data works like the data handle for the communicate
        methods. If grid has changed , true is returned.
        \bug Not implemented yet!
     */
    template<class DataHandle>
    bool loadBalance (DataHandle& data)
    {
      DUNE_THROW(NotImplemented, "load balancing with data attached");
    }

    /** \brief Distributes this grid over the available nodes in a distributed machine

       If you want the UG default for the parameters pick
       <ul>
       <li>strategy = 0</li>
       <li>minlevel = 1</li>
       <li>depth = 2</li>
       <li>maxlevel = 32 </li>
       <li>minelement = 1</li>
       </ul>

       \bug The return value is always 'true'

       \param minlevel The coarsest grid level that gets distributed
       \param maxlevel does currently get ignored
     */
    bool loadBalance(int strategy, int minlevel, int depth, int maxlevel, int minelement);

    /** \brief The communication interface for all codims on a given level
       @param dataHandle type used to gather/scatter data in and out of the message buffer
       @param iftype one of the predifined interface types, throws error if it is not implemented
       @param dir choose beetween forward and backward communication
       @param level communicate for entities on the given level

       Implements a generic communication function sending an object of type P for each entity
       in the intersection of two processors. P has two methods gather and scatter that implement
       the protocol. Therefore P is called the "protocol class".
     */
    template<class DataHandle>
    void communicate (DataHandle& dataHandle, InterfaceType iftype, CommunicationDirection dir, int level) const
    {
#ifdef ModelP
      typedef typename UGGrid::LevelGridView LevelGridView;

      for (int curCodim = 0; curCodim <= dim; ++curCodim) {
        if (!dataHandle.contains(dim, curCodim))
          continue;

        if (curCodim == 0)
          communicateUG_<LevelGridView, DataHandle, 0>(this->levelView(level), level, dataHandle, iftype, dir);
        else if (curCodim == dim)
          communicateUG_<LevelGridView, DataHandle, dim>(this->levelView(level), level, dataHandle, iftype, dir);
        else if (curCodim == dim - 1)
          communicateUG_<LevelGridView, DataHandle, dim-1>(this->levelView(level), level, dataHandle, iftype, dir);
        else
          DUNE_THROW(NotImplemented,
                     className(*this) << "::communicate(): Only "
                     "supported for codim=0 and "
                     "codim=dim(=" << dim << "), but "
                     "codim=" << curCodim << " was requested");
      }
#endif // ModelP
    }

    /** \brief The communication interface for all codims on the leaf level
       @param dataHandle type used to gather/scatter data in and out of the message buffer
       @param iftype one of the predifined interface types, throws error if it is not implemented
       @param dir choose beetween forward and backward communication

       Implements a generic communication function sending an object of type P for each entity
       in the intersection of two processors. P has two methods gather and scatter that implement
       the protocol. Therefore P is called the "protocol class".
     */
    template<class DataHandle>
    void communicate(DataHandle& dataHandle,
                     InterfaceType iftype,
                     CommunicationDirection dir) const
    {
#ifdef ModelP
      typedef typename UGGrid::LeafGridView LeafGridView;

      for (int curCodim = 0; curCodim <= dim; ++curCodim) {
        if (!dataHandle.contains(dim, curCodim))
          continue;
        int level = -1;
        if (curCodim == 0)
          communicateUG_<LeafGridView, DataHandle, 0>(this->leafView(), level, dataHandle, iftype, dir);
        else if (curCodim == dim)
          communicateUG_<LeafGridView, DataHandle, dim>(this->leafView(), level, dataHandle, iftype, dir);
        else if (curCodim == dim - 1)   // !!!ALEX!!! Is it possible to send codim 1 in UG<2>?
        {
          communicateUG_<LeafGridView, DataHandle, dim-1>(this->leafView(), level, dataHandle, iftype, dir);
        }
        else
          DUNE_THROW(NotImplemented,
                     className(*this) << "::communicate(): Only "
                     "supported for codim=0 and "
                     "codim=dim(=" << dim << "), but "
                     "codim=" << curCodim << " was requested");
      }
#endif // ModelP
    }

    /** the collective communication */
    const CollectiveCommunication<UGGrid>& comm () const
    {
      return ccobj_;
    }

  protected:
#ifdef ModelP
    template <class GridView, class DataHandle, int codim>
    void communicateUG_(const GridView& gv, int level,
                        DataHandle &dataHandle,
                        InterfaceType iftype,
                        CommunicationDirection dir) const
    {
      typename UG_NS<dim>::DDD_IF_DIR ugIfDir;
      // Translate the communication direction from Dune-Speak to UG-Speak
      if (dir==ForwardCommunication)
        ugIfDir = UG_NS<dim>::IF_FORWARD();
      else
        ugIfDir = UG_NS<dim>::IF_BACKWARD();

      typedef UGMessageBuffer<DataHandle,dim,codim> UGMsgBuf;
      UGMsgBuf::duneDataHandle_ = &dataHandle;

      UGMsgBuf::level = level;

      std::vector<typename UG_NS<dim>::DDD_IF> ugIfs;
      findDDDInterfaces_(ugIfs, iftype, codim);

      unsigned bufSize = UGMsgBuf::ugBufferSize_(gv);
      if (!bufSize)
        return;     // we don't need to communicate if we don't have any data!
      for (unsigned i=0; i < ugIfs.size(); ++i)
        UG_NS<dim>::DDD_IFOneway(ugIfs[i],
                                 ugIfDir,
                                 bufSize,
                                 &UGMsgBuf::ugGather_,
                                 &UGMsgBuf::ugScatter_);
    }

    void findDDDInterfaces_(std::vector<typename UG_NS<dim>::DDD_IF > &dddIfaces,
                            InterfaceType iftype,
                            int codim) const
    {
      dddIfaces.clear();
      switch (codim)
      {
      case 0 :
        switch (iftype) {
        case InteriorBorder_InteriorBorder_Interface :
          // do not communicate anything: Elements can not be in
          // the interior of two processes at the same time
          return;
        case InteriorBorder_All_Interface :
          // The communicated elements are in the sender's
          // interior and it does not matter what they are for
          // the receiver
          dddIfaces.push_back(UG_NS<dim>::ElementVHIF());
          return;
        case All_All_Interface :
          // It does neither matter what the communicated
          // elements are for sender nor for the receiver. If
          // they are seen by these two processes, data is send
          // and received.
          dddIfaces.push_back(UG_NS<dim>::ElementSymmVHIF());
          return;
        default :
          DUNE_THROW(GridError,
                     "Element communication not supported for "
                     "interfaces of type  "
                     << iftype);
        }

      case dim :
        switch (iftype)
        {
        case InteriorBorder_InteriorBorder_Interface :
          dddIfaces.push_back(UG_NS<dim>::BorderNodeSymmIF());
          return;
        case InteriorBorder_All_Interface :
          dddIfaces.push_back(UG_NS<dim>::BorderNodeSymmIF());
          dddIfaces.push_back(UG_NS<dim>::NodeIF());
          return;
        case All_All_Interface :
          dddIfaces.push_back(UG_NS<dim>::NodeAllIF());
          return;
        default :
          DUNE_THROW(GridError,
                     "Node communication not supported for "
                     "interfaces of type  "
                     << iftype);
        }

      case dim-1 :
        switch (iftype)
        {
        case InteriorBorder_InteriorBorder_Interface :
          dddIfaces.push_back(UG_NS<dim>::BorderEdgeSymmIF());
          return;
        case InteriorBorder_All_Interface :
          dddIfaces.push_back(UG_NS<dim>::BorderEdgeSymmIF());
          // Is the following line needed or not?
          // dddIfaces.push_back(UG_NS<dim>::EdgeIF());
          return;
        default :
          DUNE_THROW(GridError,
                     "Edge communication not supported for "
                     "interfaces of type  "
                     << iftype);
        }

      default :
        DUNE_THROW(GridError,
                   "Communication for codim "
                   << codim
                   << " entities is not yet supported "
                   << " by the DUNE UGGrid interface!");
      }
    };
#endif // ModelP

  public:
    // **********************************************************
    // End of Interface Methods
    // **********************************************************

    /** \brief Rudimentary substitute for a hierarchic iterator on faces
        \param e, elementSide Grid face specified by an element and one of its sides
        \param maxl The finest level that should be traversed by the iterator
        \param[out] childElements For each subface: element index, elementSide, and level
        \param[out] childElementSides Indices for transformation because Dune numbers the
                                      faces of several elements differently than UG
     */
    void getChildrenOfSubface(const typename Traits::template Codim<0>::EntityPointer & e,
                              int elementSide,
                              int maxl,
                              std::vector<typename Traits::template Codim<0>::EntityPointer>& childElements,
                              std::vector<unsigned char>& childElementSides) const;

    /** \brief The different forms of grid refinement that UG supports */
    enum RefinementType {
      /** \brief New level consists only of the refined elements and the closure*/
      LOCAL,
      /** \brief New level consists of the refined elements and the unrefined ones, too */
      COPY
    };

    /** \brief Decide whether to add a green closure to locally refined grid sections or not */
    enum ClosureType {
      /** \brief Standard red/green refinement */
      GREEN,
      /** \brief No closure, results in nonconforming meshes */
      NONE
    };

    /** \brief Sets the type of grid refinement */
    void setRefinementType(RefinementType type) {
      refinementType_ = type;
    }

    /** \brief Sets the type of grid refinement closure */
    void setClosureType(ClosureType type) {
      closureType_ = type;
    }

    /** \brief Sets the default heap size
     *
     * UGGrid keeps an internal heap to allocate memory from, which must be
     * specified on grid creation (at the latest).  This sets the default heap
     * size, which is used when no heap size is given to the constructor.
     */
    static void setDefaultHeapSize(unsigned size) {
      heapSize_ = size;
    }

    /** \brief Sets a vertex to a new position

       Changing a vertex' position changes its position on all grid levels!*/
    void setPosition(const typename Traits::template Codim<dim>::EntityPointer& e,
                     const FieldVector<double, dim>& pos);

    /** \brief Does uniform refinement
     *
     * \param n Number of uniform refinement steps
     */
    void globalRefine(int n);

    /** \brief Save entire grid hierarchy to disk

       Test implementation -- not working!
     */
    void saveState(const std::string& filename) const;

    /** \brief Read entire grid hierarchy from disk

       Test implementation -- not working!
     */
    void loadState(const std::string& filename);

  private:
    /** \brief UG multigrid, which contains the actual grid hierarchy structure */
    typename UG_NS<dim>::MultiGrid* multigrid_;

    /** \brief The collective communication object. */
    CollectiveCommunication<UGGrid> ccobj_;

    /** \brief Recomputes entity indices after the grid was changed
        \param setLevelZero If this is false, level indices of the level 0 are not touched
        \param nodePermutation Permutation array for the vertex level 0 indices.  If this is NULL,
        the identity is used.
     */
    void setIndices(bool setLevelZero,
                    std::vector<unsigned int>* nodePermutation);

    // Each UGGrid object has a unique name to identify it in the
    // UG environment structure
    std::string name_;

    // Our set of level indices
    std::vector<UGGridLevelIndexSet<const UGGrid<dim> >*> levelIndexSets_;

    UGGridLeafIndexSet<const UGGrid<dim> > leafIndexSet_;

    UGGridIdSet<const UGGrid<dim>, false > globalIdSet_;

    UGGridIdSet<const UGGrid<dim>, true > localIdSet_;

    //! The type of grid refinement currently in use
    RefinementType refinementType_;

    //! The type of grid refinement closure currently in use
    ClosureType closureType_;

    /** \brief Number of UGGrids currently in use.
     *
     * This counts the number of UGGrids currently instantiated.  All
     * constructors of UGGrid look at this variable.  If it zero, they
     * initialize UG before proceeding.  Destructors use the same mechanism
     * to safely shut down UG after deleting the last UGGrid object.
     */
    static int numOfUGGrids;

    /** \brief Remember whether some element has been marked for refinement
        ever since the last call to adapt().

        This is here to implement the return value of adapt().
     */
    bool someElementHasBeenMarkedForRefinement_;

    /** \brief Remember whether some element has been marked for coarsening
        ever since the last call to adapt().

        This is here to implement the return value of preAdapt().
     */
    bool someElementHasBeenMarkedForCoarsening_;

    /** \brief The size of UG's internal heap in megabytes
     *
     * It is handed over to UG for each new multigrid.
     */
    static unsigned int heapSize_;

    /** \brief The classes implementing the geometry of the boundary segments, if requested */
    std::vector<shared_ptr<BoundarySegment<dim> > > boundarySegments_;

    /** \brief Overall number of coarse grid boundary segments.

       This includes the number of linear segments.
       Hence numBoundarySegments_ >= boundarySegments_.size()   (greater than or equal)
     */
    unsigned int numBoundarySegments_;

  }; // end Class UGGrid

  namespace Capabilities
  {
    /** \struct hasEntity
       \ingroup UGGrid
     */

    /** \struct hasBackupRestoreFacilities
       \ingroup UGGrid
     */

    /** \struct IsUnstructured
       \ingroup UGGrid
     */

    /** \brief UGGrid has codim=0 entities (elements)
       \ingroup UGGrid
     */
    template<int dim>
    struct hasEntity< UGGrid<dim>, 0>
    {
      static const bool v = true;
    };

    /** \brief UGGrid has codim=dim entities (vertices)
       \ingroup UGGrid
     */
    template<int dim>
    struct hasEntity< UGGrid<dim>, dim>
    {
      static const bool v = true;
    };

    /** \brief UGGrid is parallel
       \ingroup UGGrid
     */
    template<int dim>
    struct isParallel< UGGrid<dim> >
    {
#ifdef ModelP
      static const bool v = true;
#else // !ModelP
      static const bool v = false;
#endif // !ModelP
    };

    /** \brief UGGrid is levelwise conforming
       \ingroup UGGrid
     */
    template<int dim>
    struct isLevelwiseConforming< UGGrid<dim> >
    {
      static const bool v = true;
    };

    /** \brief UGGrid may not be leafwise conforming
       \ingroup UGGrid
     */
    template<int dim>
    struct isLeafwiseConforming< UGGrid<dim> >
    {
      static const bool v = false;
    };

  }

} // namespace Dune

#endif   // HAVE_UG
#endif   // DUNE_UGGRID_HH<|MERGE_RESOLUTION|>--- conflicted
+++ resolved
@@ -9,12 +9,8 @@
  */
 
 #include <dune/common/classname.hh>
+#include <dune/common/exceptions.hh>
 #include <dune/common/collectivecommunication.hh>
-#include <dune/common/exceptions.hh>
-<<<<<<< HEAD
-#include <dune/common/collectivecommunication.hh>
-=======
->>>>>>> 902367ef
 #include <dune/common/mpihelper.hh>
 #include <dune/common/static_assert.hh>
 
@@ -152,50 +148,23 @@
     // be send
     static int ugGather_(typename UG_NS<dim>::DDD_OBJ obj, void* data)
     {
-      if (codim == 0) {
-        /** \bug The nullptr argument should actually the UGGrid object.  But that is hard to obtain here,
-         * and the argument is (currently) only used for the boundarySegmentIndex method, which we don't call. */
-        UGMakeableEntity<0, dim, UGGrid<dim> > e(reinterpret_cast<typename UG_NS<dim>::Element*>(obj),nullptr);
-        // safety check to only communicate what is needed
-        if ((level == -1 && UG_NS<dim>::isLeaf(reinterpret_cast<typename UG_NS<dim>::Element*>(obj))) || e.level() == level)
-        {
-          ThisType msgBuf(static_cast<DataType*>(data));
-          if (!duneDataHandle_->fixedsize(dim, codim))
-            msgBuf.template writeRaw_<unsigned>(duneDataHandle_->size(e));
-          duneDataHandle_->gather(msgBuf, e);
-        }
-      }
-      else if (codim == dim) {
-        /** \bug The nullptr argument should actually the UGGrid object.  But that is hard to obtain here,
-         * and the argument is (currently) only used for the boundarySegmentIndex method, which we don't call. */
-        UGMakeableEntity<dim, dim, Dune::UGGrid<dim> > e(reinterpret_cast<typename UG_NS<dim>::Node*>(obj),nullptr);
-        // safety check to only communicate what is needed
-        if ((level == -1 && UG_NS<dim>::isLeaf(reinterpret_cast<typename UG_NS<dim>::Node*>(obj))) || e.level() == level)
-        {
-          ThisType msgBuf(static_cast<DataType*>(data));
-          if (!duneDataHandle_->fixedsize(dim, codim))
-            msgBuf.template writeRaw_<unsigned>(duneDataHandle_->size(e));
-          duneDataHandle_->gather(msgBuf, e);
-        }
-      }
-      else if (codim == dim - 1) {
-        /** \bug The nullptr argument should actually the UGGrid object.  But that is hard to obtain here,
-         * and the argument is (currently) only used for the boundarySegmentIndex method, which we don't call. */
-        UGMakeableEntity<dim-1, dim, Dune::UGGrid<dim> > e(reinterpret_cast<typename UG_NS<dim>::Edge*>(obj),nullptr);
-        // safety check to only communicate what is needed
-        if ((level == -1 && UG_NS<dim>::isLeaf(reinterpret_cast<typename UG_NS<dim>::Edge*>(obj))) || e.level() == level)
-        {
-          ThisType msgBuf(static_cast<DataType*>(data));
-          if (!duneDataHandle_->fixedsize(dim, codim))
-            msgBuf.template writeRaw_<unsigned>(duneDataHandle_->size(e));
-          duneDataHandle_->gather(msgBuf, e);
-        }
-      }
-      else {
-        DUNE_THROW(GridError,
-                   "Only node and element wise "
-                   "communication is currently "
-                   "supported by UGGrid");
+      // cast the DDD object to a UG entity pointer
+      typedef typename Dune::UG_NS<dim>::template Entity<codim>::T* UGEntityPointer;
+      UGEntityPointer ugEP = reinterpret_cast<typename Dune::UG_NS<dim>::template Entity<codim>::T*>(obj);
+
+      // construct a DUNE makeable entity from the UG entity pointer
+      /** \bug The nullptr argument should actually the UGGrid object.  But that is hard to obtain here,
+       * and the argument is (currently) only used for the boundarySegmentIndex method, which we don't call. */
+      typedef UGMakeableEntity<codim, dim, UGGrid<dim> > DuneMakeableEntity;
+      DuneMakeableEntity entity(ugEP, nullptr);
+
+      // safety check to only communicate what is needed
+      if ((level == -1 && UG_NS<dim>::isLeaf(ugEP)) || entity.level() == level)
+      {
+        ThisType msgBuf(static_cast<DataType*>(data));
+        if (!duneDataHandle_->fixedsize(dim, codim))
+          msgBuf.template writeRaw_<unsigned>(duneDataHandle_->size(entity));
+        duneDataHandle_->gather(msgBuf, entity);
       }
 
       return 0;
@@ -205,74 +174,36 @@
     // that has been received
     static int ugScatter_(typename UG_NS<dim>::DDD_OBJ obj, void* data)
     {
-      if (codim == 0) {
-        typedef UGMakeableEntity<0, dim, UGGrid<dim> > Entity;
-        /** \bug The nullptr argument should actually the UGGrid object.  But that is hard to obtain here,
-         * and the argument is (currently) only used for the boundarySegmentIndex method, which we don't call. */
-        Entity e(reinterpret_cast<typename UG_NS<dim>::Element*>(obj),nullptr);
-        // safety check to only communicate what is needed
-        if ((level == -1 && UG_NS<dim>::isLeaf(reinterpret_cast<typename UG_NS<dim>::Element*>(obj))) || e.level() == level)
-        {
-          ThisType msgBuf(static_cast<DataType*>(data));
-          int n;
-          if (!duneDataHandle_->fixedsize(dim, codim))
-            msgBuf.readRaw_(n);
-          else
-            n = duneDataHandle_->template size<Entity>(e);
-          if (n > 0)
-            duneDataHandle_->template scatter<ThisType, Entity>(msgBuf, e, n);
-        }
-      }
-      else if (codim == dim) {
-        typedef UGMakeableEntity<dim, dim, Dune::UGGrid<dim> > Entity;
-        /** \bug The nullptr argument should actually the UGGrid object.  But that is hard to obtain here,
-         * and the argument is (currently) only used for the boundarySegmentIndex method, which we don't call. */
-        Entity e(reinterpret_cast<typename UG_NS<dim>::Node*>(obj),nullptr);
-        // safety check to only communicate what is needed
-        if ((level == -1 && UG_NS<dim>::isLeaf(reinterpret_cast<typename UG_NS<dim>::Node*>(obj))) || e.level() == level)
-        {
-          ThisType msgBuf(static_cast<DataType*>(data));
-          int n;
-          if (!duneDataHandle_->fixedsize(dim, codim))
-            msgBuf.readRaw_(n);
-          else
-            n = duneDataHandle_->template size<Entity>(e);
-          if (n > 0)
-            duneDataHandle_->template scatter<ThisType, Entity>(msgBuf, e, n);
-        }
-      }
-      else if (codim == dim - 1) {        // !!!ALEX!!! Is it possible to send codim 1 in UG<2>?
-        typedef UGMakeableEntity<dim-1, dim, Dune::UGGrid<dim> > Entity;
-        /** \bug The nullptr argument should actually the UGGrid object.  But that is hard to obtain here,
-         * and the argument is (currently) only used for the boundarySegmentIndex method, which we don't call. */
-        Entity e(reinterpret_cast<typename UG_NS<dim>::Edge*>(obj),nullptr);
-        // safety check to only communicate what is needed
-        if ((level == -1 && UG_NS<dim>::isLeaf(reinterpret_cast<typename UG_NS<dim>::Edge*>(obj))) || e.level() == level)
-        {
-          ThisType msgBuf(static_cast<DataType*>(data));
-          int n;
-          if (!duneDataHandle_->fixedsize(dim, codim))
-            msgBuf.readRaw_(n);
-          else
-            n = duneDataHandle_->template size<Entity>(e);
-          if (n > 0)
-            duneDataHandle_->template scatter<ThisType, Entity>(msgBuf, e, n);
-        }
-      }
-      else {
-        DUNE_THROW(GridError,
-                   "Only node and element wise "
-                   "communication is currently "
-                   "supported by UGGrid");
+      // cast the DDD object to a UG entity pointer
+      typedef typename Dune::UG_NS<dim>::template Entity<codim>::T* UGEntityPointer;
+      UGEntityPointer ugEP = reinterpret_cast<typename Dune::UG_NS<dim>::template Entity<codim>::T*>(obj);
+
+      // construct a DUNE makeable entity from the UG entity pointer
+      /** \bug The nullptr argument should actually the UGGrid object.  But that is hard to obtain here,
+       * and the argument is (currently) only used for the boundarySegmentIndex method, which we don't call. */
+      typedef UGMakeableEntity<codim, dim, UGGrid<dim> > DuneMakeableEntity;
+      DuneMakeableEntity entity(ugEP, nullptr);
+
+      // safety check to only communicate what is needed
+      if ((level == -1 && UG_NS<dim>::isLeaf(ugEP)) || entity.level() == level)
+      {
+        ThisType msgBuf(static_cast<DataType*>(data));
+        int size;
+        if (!duneDataHandle_->fixedsize(dim, codim))
+          msgBuf.readRaw_(size);
+        else
+          size = duneDataHandle_->template size<DuneMakeableEntity>(entity);
+        if (size > 0)
+          duneDataHandle_->template scatter<ThisType, DuneMakeableEntity>(msgBuf, entity, size);
+
       }
 
       return 0;
     }
+
     static DataHandle *duneDataHandle_;
-
     static int level;
-
-    char              *ugData_;
+    char *ugData_;
   };
 
   template <class DataHandle, int GridDim, int codim>
@@ -328,18 +259,17 @@
     }
   };
 
-  template <class DataHandle, int GridDim>
-  class UGEdgeMessageBuffer
-    : public UGMessageBufferBase<DataHandle, GridDim, GridDim-1>
+  template <class DataHandle, int GridDim, int codim>
+  class UGEdgeAndFaceMessageBuffer
+    : public UGMessageBufferBase<DataHandle, GridDim, codim>
   {
-    enum {codim = GridDim-1,
-          dim = GridDim};
+    enum {dim = GridDim};
     typedef typename DataHandle::DataType DataType;
     typedef UGMessageBufferBase<DataHandle, GridDim, codim> Base;
   protected:
     friend class Dune::UGGrid<dim>;
 
-    UGEdgeMessageBuffer(void *ugData)
+    UGEdgeAndFaceMessageBuffer(void *ugData)
       : Base(ugData)
     {}
 
@@ -367,15 +297,15 @@
       Iterator it = gv.template begin<0, Dune::All_Partition>();
       const Iterator endIt = gv.template end<0, Dune::All_Partition>();
       for (; it != endIt; ++it) {
-        int numberOfEdges = it->template count<codim>();
-        for (int k = 0; k < numberOfEdges; k++)
+        int numberOfSubentities = it->template count<codim>();
+        for (int k = 0; k < numberOfSubentities; k++)
         {
           typedef typename GridView::template Codim<0>::Entity Element;
-          typedef typename Element::template Codim<codim>::EntityPointer EdgePointer;
-          const EdgePointer edgePointer(it->template subEntity<codim>(k));
+          typedef typename Element::template Codim<codim>::EntityPointer EntityPointer;
+          const EntityPointer entityPointer(it->template subEntity<codim>(k));
 
           maxSize = std::max((int) maxSize,
-                             (int) Base::duneDataHandle_->size(*edgePointer));
+                             (int) Base::duneDataHandle_->size(*entityPointer));
         }
       }
 
@@ -393,12 +323,17 @@
 
   template <class DataHandle>
   class UGMessageBuffer<DataHandle, 2, 1>
-    : public UGEdgeMessageBuffer<DataHandle, 2>
+    : public UGEdgeAndFaceMessageBuffer<DataHandle, 2, 1>
   {};
 
   template <class DataHandle>
   class UGMessageBuffer<DataHandle, 3, 2>
-    : public UGEdgeMessageBuffer<DataHandle, 3>
+    : public UGEdgeAndFaceMessageBuffer<DataHandle, 3, 2>
+  {};
+
+  template <class DataHandle>
+  class UGMessageBuffer<DataHandle, 3, 1>
+    : public UGEdgeAndFaceMessageBuffer<DataHandle, 3, 1>
   {};
 
 }   // end namespace Dune
@@ -789,12 +724,12 @@
           communicateUG_<LevelGridView, DataHandle, dim>(this->levelView(level), level, dataHandle, iftype, dir);
         else if (curCodim == dim - 1)
           communicateUG_<LevelGridView, DataHandle, dim-1>(this->levelView(level), level, dataHandle, iftype, dir);
+        else if (curCodim == 1)
+          communicateUG_<LevelGridView, DataHandle, 1>(this->levelView(level), level, dataHandle, iftype, dir);
         else
           DUNE_THROW(NotImplemented,
-                     className(*this) << "::communicate(): Only "
-                     "supported for codim=0 and "
-                     "codim=dim(=" << dim << "), but "
-                     "codim=" << curCodim << " was requested");
+                     className(*this) << "::communicate(): Not "
+                     "supported for dim " << dim << " and codim " << curCodim);
       }
 #endif // ModelP
     }
@@ -809,9 +744,7 @@
        the protocol. Therefore P is called the "protocol class".
      */
     template<class DataHandle>
-    void communicate(DataHandle& dataHandle,
-                     InterfaceType iftype,
-                     CommunicationDirection dir) const
+    void communicate(DataHandle& dataHandle, InterfaceType iftype, CommunicationDirection dir) const
     {
 #ifdef ModelP
       typedef typename UGGrid::LeafGridView LeafGridView;
@@ -824,16 +757,14 @@
           communicateUG_<LeafGridView, DataHandle, 0>(this->leafView(), level, dataHandle, iftype, dir);
         else if (curCodim == dim)
           communicateUG_<LeafGridView, DataHandle, dim>(this->leafView(), level, dataHandle, iftype, dir);
-        else if (curCodim == dim - 1)   // !!!ALEX!!! Is it possible to send codim 1 in UG<2>?
-        {
+        else if (curCodim == dim - 1)
           communicateUG_<LeafGridView, DataHandle, dim-1>(this->leafView(), level, dataHandle, iftype, dir);
-        }
+        else if (curCodim == 1)
+          communicateUG_<LeafGridView, DataHandle, 1>(this->leafView(), level, dataHandle, iftype, dir);
         else
           DUNE_THROW(NotImplemented,
-                     className(*this) << "::communicate(): Only "
-                     "supported for codim=0 and "
-                     "codim=dim(=" << dim << "), but "
-                     "codim=" << curCodim << " was requested");
+                     className(*this) << "::communicate(): Not "
+                     "supported for dim " << dim << " and codim " << curCodim);
       }
 #endif // ModelP
     }
@@ -883,9 +814,8 @@
                             int codim) const
     {
       dddIfaces.clear();
-      switch (codim)
+      if (codim == 0)
       {
-      case 0 :
         switch (iftype) {
         case InteriorBorder_InteriorBorder_Interface :
           // do not communicate anything: Elements can not be in
@@ -910,8 +840,9 @@
                      "interfaces of type  "
                      << iftype);
         }
-
-      case dim :
+      }
+      else if (codim == dim)
+      {
         switch (iftype)
         {
         case InteriorBorder_InteriorBorder_Interface :
@@ -930,8 +861,9 @@
                      "interfaces of type  "
                      << iftype);
         }
-
-      case dim-1 :
+      }
+      else if (codim == dim-1)
+      {
         switch (iftype)
         {
         case InteriorBorder_InteriorBorder_Interface :
@@ -948,8 +880,24 @@
                      "interfaces of type  "
                      << iftype);
         }
-
-      default :
+      }
+      else if (codim == 1)
+      {
+        switch (iftype)
+        {
+        case InteriorBorder_InteriorBorder_Interface :
+        case InteriorBorder_All_Interface :
+          dddIfaces.push_back(UG_NS<dim>::BorderVectorSymmIF());
+          return;
+        default :
+          DUNE_THROW(GridError,
+                     "Face communication not supported for "
+                     "interfaces of type  "
+                     << iftype);
+        }
+      }
+      else
+      {
         DUNE_THROW(GridError,
                    "Communication for codim "
                    << codim
