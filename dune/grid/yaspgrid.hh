// -*- tab-width: 4; indent-tabs-mode: nil; c-basic-offset: 2 -*-
// vi: set et ts=4 sw=2 sts=2:
#ifndef DUNE_GRID_YASPGRID_HH
#define DUNE_GRID_YASPGRID_HH

#include <iostream>
#include <vector>
#include <algorithm>
#include <stack>

// either include stdint.h or provide fallback for uint8_t
#if HAVE_STDINT_H
#include <stdint.h>
#else
typedef unsigned char uint8_t;
#endif

#include <dune/grid/common/grid.hh>     // the grid base classes
#include <dune/grid/common/capabilities.hh> // the capabilities
#include <dune/common/shared_ptr.hh>
#include <dune/common/bigunsignedint.hh>
#include <dune/common/typetraits.hh>
#include <dune/common/reservedvector.hh>
#include <dune/common/parallel/collectivecommunication.hh>
#include <dune/common/parallel/mpihelper.hh>
#include <dune/geometry/genericgeometry/topologytypes.hh>
#include <dune/geometry/axisalignedcubegeometry.hh>
#include <dune/grid/common/indexidset.hh>
#include <dune/grid/common/datahandleif.hh>


#if HAVE_MPI
#include <dune/common/parallel/mpicollectivecommunication.hh>
#endif

/*! \file yaspgrid.hh
   YaspGrid stands for yet another structured parallel grid.
   It will implement the dune grid interface for structured grids with codim 0
   and dim, with arbitrary overlap, parallel features with two overlap
   models, periodic boundaries and fast a implementation allowing on-the-fly computations.
 */

namespace Dune {

  /* some sizes for building global ids
   */
  const int yaspgrid_dim_bits = 24; // bits for encoding each dimension
  const int yaspgrid_level_bits = 6; // bits for encoding level number
  const int yaspgrid_codim_bits = 4; // bits for encoding codimension


  //************************************************************************
  // forward declaration of templates

  template<int dim, class CoordCont>                             class YaspGrid;
  template<int mydim, int cdim, class GridImp>  class YaspGeometry;
  template<int codim, int dim, class GridImp>   class YaspEntity;
  template<int codim, class GridImp>            class YaspEntityPointer;
  template<int codim, class GridImp>            class YaspEntitySeed;
  template<int codim, PartitionIteratorType pitype, class GridImp> class YaspLevelIterator;
  template<class GridImp>            class YaspIntersectionIterator;
  template<class GridImp>            class YaspIntersection;
  template<class GridImp>            class YaspHierarchicIterator;
  template<class GridImp, bool isLeafIndexSet>                     class YaspIndexSet;
  template<class GridImp>            class YaspGlobalIdSet;

} // namespace Dune

#include <dune/grid/yaspgrid/coordinates.hh>
#include <dune/grid/yaspgrid/torus.hh>
#include <dune/grid/yaspgrid/ygrid.hh>
#include <dune/grid/yaspgrid/yaspgridgeometry.hh>
#include <dune/grid/yaspgrid/yaspgridentity.hh>
#include <dune/grid/yaspgrid/yaspgridintersection.hh>
#include <dune/grid/yaspgrid/yaspgridintersectioniterator.hh>
#include <dune/grid/yaspgrid/yaspgridhierarchiciterator.hh>
#include <dune/grid/yaspgrid/yaspgridentityseed.hh>
#include <dune/grid/yaspgrid/yaspgridentitypointer.hh>
#include <dune/grid/yaspgrid/yaspgridleveliterator.hh>
#include <dune/grid/yaspgrid/yaspgridindexsets.hh>
#include <dune/grid/yaspgrid/yaspgrididset.hh>

namespace Dune {

  template<int dim, class CoordCont>
  struct YaspGridFamily
  {
#if HAVE_MPI
    typedef CollectiveCommunication<MPI_Comm> CCType;
#else
    typedef CollectiveCommunication<Dune::YaspGrid<dim, CoordCont> > CCType;
#endif

    typedef GridTraits<dim,                                     // dimension of the grid
        dim,                                                    // dimension of the world space
        Dune::YaspGrid<dim, CoordCont>,
        YaspGeometry,YaspEntity,
        YaspEntityPointer,
        YaspLevelIterator,                                      // type used for the level iterator
        YaspIntersection,              // leaf  intersection
        YaspIntersection,              // level intersection
        YaspIntersectionIterator,              // leaf  intersection iter
        YaspIntersectionIterator,              // level intersection iter
        YaspHierarchicIterator,
        YaspLevelIterator,                                      // type used for the leaf(!) iterator
        YaspIndexSet< const YaspGrid< dim, CoordCont >, false >,                  // level index set
        YaspIndexSet< const YaspGrid< dim, CoordCont >, true >,                  // leaf index set
        YaspGlobalIdSet<const YaspGrid<dim, CoordCont> >,
        bigunsignedint<dim*yaspgrid_dim_bits+yaspgrid_level_bits+yaspgrid_codim_bits>,
        YaspGlobalIdSet<const YaspGrid<dim, CoordCont> >,
        bigunsignedint<dim*yaspgrid_dim_bits+yaspgrid_level_bits+yaspgrid_codim_bits>,
        CCType,
        DefaultLevelGridViewTraits, DefaultLeafGridViewTraits,
        YaspEntitySeed>
    Traits;
  };

  template<int dim, int codim>
  struct YaspCommunicateMeta {
    template<class G, class DataHandle>
    static void comm (const G& g, DataHandle& data, InterfaceType iftype, CommunicationDirection dir, int level)
    {
      if (data.contains(dim,codim))
      {
        DUNE_THROW(GridError, "interface communication not implemented");
      }
      YaspCommunicateMeta<dim,codim-1>::comm(g,data,iftype,dir,level);
    }
  };

  template<int dim>
  struct YaspCommunicateMeta<dim,dim> {
    template<class G, class DataHandle>
    static void comm (const G& g, DataHandle& data, InterfaceType iftype, CommunicationDirection dir, int level)
    {
      if (data.contains(dim,dim))
        g.template communicateCodim<DataHandle,dim>(data,iftype,dir,level);
      YaspCommunicateMeta<dim,dim-1>::comm(g,data,iftype,dir,level);
    }
  };

  template<int dim>
  struct YaspCommunicateMeta<dim,0> {
    template<class G, class DataHandle>
    static void comm (const G& g, DataHandle& data, InterfaceType iftype, CommunicationDirection dir, int level)
    {
      if (data.contains(dim,0))
        g.template communicateCodim<DataHandle,0>(data,iftype,dir,level);
    }
  };


  //************************************************************************
  /*!
     \brief [<em> provides \ref Dune::Grid </em>]
     \brief Provides a distributed structured cube mesh.
     \ingroup GridImplementations
     \ingroup YaspGrid

     YaspGrid stands for yet another structured parallel grid.
     It implements the dune grid interface for structured grids with codim 0
     and dim, with arbitrary overlap (including zero),
     periodic boundaries and fast implementation allowing on-the-fly computations.

     \tparam dim The dimension of the grid and its surrounding world

     \par History:
     \li started on July 31, 2004 by PB based on abstractions developed in summer 2003
   */
  template<int dim, class CoordCont = EquidistantCoordinateContainer<double, dim> >
  class YaspGrid
    : public GridDefaultImplementation<dim,dim,typename CoordCont::ctype,YaspGridFamily<dim, CoordCont> >
  {
  public:
    //! Type used for coordinates
    typedef typename CoordCont::ctype ctype;
    typedef typename Dune::YGrid<CoordCont> YGrid;

    struct Intersection {
      /** \brief The intersection as a subgrid of the local grid */
      YGrid grid;

      /** \brief Rank of the process where the other grid is stored */
      int rank;

      /** \brief Manhattan distance to the other grid */
      int distance;
    };

    /** \brief A single grid level within a YaspGrid
     */
    struct YGridLevel {

      /** \brief Level number of this level grid */
      int level() const
      {
        return level_;
      }

      CoordCont coords;

      // cell (codim 0) data
      YGrid cell_overlap;     // we have no ghost cells, so our part is overlap completely
      YGrid cell_interior;    // interior cells are a subgrid of all cells

      std::deque<Intersection> send_cell_overlap_overlap;  // each intersection is a subgrid of overlap
      std::deque<Intersection> recv_cell_overlap_overlap;  // each intersection is a subgrid of overlap

      std::deque<Intersection> send_cell_interior_overlap; // each intersection is a subgrid of overlap
      std::deque<Intersection> recv_cell_overlap_interior; // each intersection is a subgrid of overlap

      // vertex (codim dim) data
      YGrid vertex_overlapfront;  // all our vertices are overlap and front
      YGrid vertex_overlap;       // subgrid containing only overlap
      YGrid vertex_interiorborder; // subgrid containing only interior and border
      YGrid vertex_interior;      // subgrid containing only interior

      std::deque<Intersection> send_vertex_overlapfront_overlapfront; // each intersection is a subgrid of overlapfront
      std::deque<Intersection> recv_vertex_overlapfront_overlapfront; // each intersection is a subgrid of overlapfront

      std::deque<Intersection> send_vertex_overlap_overlapfront; // each intersection is a subgrid of overlapfront
      std::deque<Intersection> recv_vertex_overlapfront_overlap; // each intersection is a subgrid of overlapfront

      std::deque<Intersection> send_vertex_interiorborder_interiorborder; // each intersection is a subgrid of overlapfront
      std::deque<Intersection> recv_vertex_interiorborder_interiorborder; // each intersection is a subgrid of overlapfront

      std::deque<Intersection> send_vertex_interiorborder_overlapfront; // each intersection is a subgrid of overlapfront
      std::deque<Intersection> recv_vertex_overlapfront_interiorborder; // each intersection is a subgrid of overlapfront

      // general
      YaspGrid<dim,CoordCont>* mg;  // each grid level knows its multigrid
      int overlap;           // in mesh cells on this level
      /** \brief The level number within the YaspGrid level hierarchy */
      int level_;
    };

    //! define types used for arguments
    typedef Dune::array<int, dim> iTupel;
    typedef FieldVector<ctype, dim> fTupel;

    // communication tag used by multigrid
    enum { tag = 17 };

    //! return reference to torus
    const Torus<dim>& torus () const
    {
      return _torus;
    }

    //! return number of cells on finest level in given direction on all processors
    template<int codim>
    int globalSize(int i) const
    {
      return levelSize<codim>(maxLevel(),i);
    }

    //! return number of cells on finest level on all processors
    template<int codim>
    iTupel globalSize() const
    {
      return levelSize<codim>(maxLevel());
    }

    //! return size of the grid in codim codim on level l in direction i
    template<int codim>
    int levelSize(int l, int i) const
    {
      int result = _coarseSize[i] * (1 << l);
      if (codim == dim)
        result++;
      return result;
    }

    //! return size vector of the grid in codim codim on level l
    template<int codim>
    iTupel levelSize(int l) const
    {
      iTupel s;
      for (int i=0; i<dim; ++i)
        s[i] = levelSize<codim>(l,i);
      return s;
    }

    //! Iterator over the grid levels
    typedef typename ReservedVector<YGridLevel,32>::const_iterator YGridLevelIterator;

    //! return iterator pointing to coarsest level
    YGridLevelIterator begin () const
    {
      return YGridLevelIterator(_levels,0);
    }

    //! return iterator pointing to given level
    YGridLevelIterator begin (int i) const
    {
      if (i<0 || i>maxLevel())
        DUNE_THROW(GridError, "level not existing");
      return YGridLevelIterator(_levels,i);
    }

    //! return iterator pointing to one past the finest level
    YGridLevelIterator end () const
    {
      return YGridLevelIterator(_levels,maxLevel()+1);
    }

    // static method to create the default load balance strategy
    static const YLoadBalance<dim>* defaultLoadbalancer()
    {
      static YLoadBalance<dim> lb;
      return & lb;
    }

  protected:
    /** \brief Make a new YGridLevel structure
     *
     * \param coords      the coordinate container
     * \param periodic    indicate periodicity for each direction
     * \param o_interior  origin of interior (non-overlapping) cell decomposition
     * \param s_interior  size of interior cell decomposition
     * \param overlap     to be used on this grid level
     */
    void makelevel (CoordCont coords, std::bitset<dim> periodic, iTupel o_interior, int overlap)
    {
      YGridLevel& g = _levels.back();
      g.overlap = overlap;
      g.mg = this;
      g.level_ = maxLevel();
      g.coords = coords;

      iTupel n;
      std::fill(n.begin(), n.end(), 0);

      // r_i = 0.5, because we are interested in cell centers. Multiplication with h_i happens later on.
      fTupel r(0.5);

      // determine origin of the grid with overlap and store whether an overlap area exists in direction i.
      std::bitset<dim> ovlp_low(0);
      std::bitset<dim> ovlp_up(0);

      iTupel o_overlap;
      iTupel s_overlap;
      for (int i=0; i<dim; i++)
      {
        s_overlap[i] = g.coords.size(i);

        //in the periodic case there is always overlap
        if (periodic[i])
        {
          o_overlap[i] = o_interior[i]-overlap;
          ovlp_low[i] = true;
          ovlp_up[i] = true;
        }
        else
        {
          //check lower boundary
          if (o_interior[i] - overlap < 0)
            o_overlap[i] = 0;
          else
          {
            o_overlap[i] = o_interior[i] - overlap;
            ovlp_low[i] = true;
          }

          //check upper boundary
          if (o_overlap[i] + g.coords.size(i) < globalSize<0>(i))
            ovlp_up[i] = true;
        }
      }

      //build the cell grid with overlap
      g.cell_overlap = YGrid(o_overlap, r, &g.coords, s_overlap, n, s_overlap);

      // now make the interior grid a subgrid of the overlapping grid
      iTupel sizeInterior;
      for (int i=0; i<dim; i++)
      {
        sizeInterior[i] = g.coords.size(i);
        if (ovlp_low[i])
          sizeInterior[i] -= overlap;
        if (ovlp_up[i])
          sizeInterior[i] -= overlap;
      }
      g.cell_interior = YGrid(o_interior, sizeInterior, g.cell_overlap);

      // compute cell intersections
     intersections(g.cell_overlap,g.cell_overlap,g.send_cell_overlap_overlap,g.recv_cell_overlap_overlap);
     intersections(g.cell_interior,g.cell_overlap,g.send_cell_interior_overlap,g.recv_cell_overlap_interior);

      // the shift for the vertex grids is zero, this also manages the size increase by 1
      for (int i=0; i<dim; i++)
        r[i] = 0.0;

      // now the vertex grid stored in this processor. All other vertex grids are subgrids of this
      iTupel o_vertex_overlapfront;
      iTupel s_vertex_overlapfront;
      for (int i=0; i<dim; i++)
      {
        o_vertex_overlapfront[i] = g.cell_overlap.origin(i);
        s_vertex_overlapfront[i] = g.cell_overlap.size(i)+1;
      }
      g.vertex_overlapfront = YGrid(o_vertex_overlapfront,r,&g.coords,s_vertex_overlapfront, n, s_vertex_overlapfront);

      // now overlap only (i.e. without front), is subgrid of overlapfront
      iTupel o_vertex_overlap;
      iTupel s_vertex_overlap;
      for (int i=0; i<dim; i++)
      {
        o_vertex_overlap[i] = o_vertex_overlapfront[i];
        s_vertex_overlap[i] = s_vertex_overlapfront[i];
        if (ovlp_low[i])
        {
          s_vertex_overlap[i]--;
          o_vertex_overlap[i]++;
        }
        if (ovlp_up[i])
          s_vertex_overlap[i]--;
      }
      g.vertex_overlap = YGrid(o_vertex_overlap, s_vertex_overlap, g.vertex_overlapfront);

      // now interior with border
      iTupel o_vertex_interiorborder;
      iTupel s_vertex_interiorborder;
      for (int i=0; i<dim; i++)
      {
        o_vertex_interiorborder[i] = o_vertex_overlapfront[i];
        s_vertex_interiorborder[i] = g.vertex_overlapfront.size(i);
        if (ovlp_low[i])
        {
          s_vertex_interiorborder[i] -= overlap;
          o_vertex_interiorborder[i] += overlap;
        }
        if (ovlp_up[i])
          s_vertex_interiorborder[i] -= overlap;
      }
      g.vertex_interiorborder = YGrid(o_vertex_interiorborder,s_vertex_interiorborder,g.vertex_overlapfront);

      // now only interior
      iTupel o_vertex_interior(o_vertex_interiorborder);
      iTupel s_vertex_interior(s_vertex_interiorborder);
      for (int i=0; i<dim; i++)
      {
        if (ovlp_low[i])
        {
          o_vertex_interior[i] = o_vertex_interior[i] + 1;
          s_vertex_interior[i] = s_vertex_interior[i] - 1;
        }
        if (ovlp_up[i])
          s_vertex_interior[i] = s_vertex_interior[i] - 1;
      }
      g.vertex_interior = YGrid(o_vertex_interior, s_vertex_interior, g.vertex_overlapfront);

      // compute vertex intersections
      intersections(g.vertex_overlapfront,g.vertex_overlapfront,
                    g.send_vertex_overlapfront_overlapfront,g.recv_vertex_overlapfront_overlapfront);
      intersections(g.vertex_overlap,g.vertex_overlapfront,
                    g.send_vertex_overlap_overlapfront,g.recv_vertex_overlapfront_overlap);
      intersections(g.vertex_interiorborder,g.vertex_interiorborder,
                    g.send_vertex_interiorborder_interiorborder,g.recv_vertex_interiorborder_interiorborder);
      intersections(g.vertex_interiorborder,g.vertex_overlapfront,
                    g.send_vertex_interiorborder_overlapfront,g.recv_vertex_overlapfront_interiorborder);
    }

    /** \brief special data structure to communicate ygrids
     * Historically, this was needed because Ygrids had virtual functions and
     * a communicated virtual function table pointer introduced a bug. After the
     * change to tensorproductgrid, the dynamic polymorphism was removed, still this
     * is kept because it allows to communicate ygrids, that only have index, but no
     * coordinate information. This is sufficient, because all communicated YGrids are
     * intersected with a local grid, which has coordinate information.
     */
    struct mpifriendly_ygrid {
      mpifriendly_ygrid ()
        : h(0.0), r(0.0)
      {
        std::fill(origin.begin(), origin.end(), 0);
        std::fill(size.begin(), size.end(), 0);
      }
      mpifriendly_ygrid (const YGrid& grid)
        : origin(grid.origin()), size(grid.size()), h(grid.shift()), r(grid.shift())
      {}
      iTupel origin;
      iTupel size;
      fTupel h; //this is kept here only to leave mpifriendly_ygrid untouched.
      fTupel r;
    };

    /** \brief Construct list of intersections with neighboring processors
     *
     * \param recvgrid the grid stored in this processor
     * \param sendgrid  the subgrid to be sent to neighboring processors
     * \returns two lists: Intersections to be sent and Intersections to be received
     */
    void intersections (const YGrid& sendgrid, const YGrid& recvgrid,
                        std::deque<Intersection>& sendlist, std::deque<Intersection>& recvlist)
    {
      iTupel size = globalSize<0>();

      // the exchange buffers
      std::vector<YGrid> send_recvgrid(_torus.neighbors());
      std::vector<YGrid> recv_recvgrid(_torus.neighbors());
      std::vector<YGrid> send_sendgrid(_torus.neighbors());
      std::vector<YGrid> recv_sendgrid(_torus.neighbors());

      // new exchange buffers to send simple struct without virtual functions
      std::vector<mpifriendly_ygrid> mpifriendly_send_recvgrid(_torus.neighbors());
      std::vector<mpifriendly_ygrid> mpifriendly_recv_recvgrid(_torus.neighbors());
      std::vector<mpifriendly_ygrid> mpifriendly_send_sendgrid(_torus.neighbors());
      std::vector<mpifriendly_ygrid> mpifriendly_recv_sendgrid(_torus.neighbors());

      // fill send buffers; iterate over all neighboring processes
      // non-periodic case is handled automatically because intersection will be zero
      for (typename Torus<dim>::ProcListIterator i=_torus.sendbegin(); i!=_torus.sendend(); ++i)
      {
        // determine if we communicate with this neighbor (and what)
        bool skip = false;
        iTupel coord = _torus.coord();   // my coordinates
        iTupel delta = i.delta();        // delta to neighbor
        iTupel nb = coord;               // the neighbor
        for (int k=0; k<dim; k++) nb[k] += delta[k];
        iTupel v;                    // grid movement
        std::fill(v.begin(), v.end(), 0);

        for (int k=0; k<dim; k++)
        {
          if (nb[k]<0)
          {
            if (_periodic[k])
              v[k] += size[k];
            else
              skip = true;
          }
          if (nb[k]>=_torus.dims(k))
          {
            if (_periodic[k])
              v[k] -= size[k];
            else
              skip = true;
          }
          // neither might be true, then v=0
        }

        // store moved grids in send buffers
        if (!skip)
        {
          send_sendgrid[i.index()] = sendgrid.move(v);
          send_recvgrid[i.index()] = recvgrid.move(v);
        }
        else
        {
          send_sendgrid[i.index()] = YGrid();
          send_recvgrid[i.index()] = YGrid();
        }
      }

      // issue send requests for sendgrid being sent to all neighbors
      for (typename Torus<dim>::ProcListIterator i=_torus.sendbegin(); i!=_torus.sendend(); ++i)
      {
        mpifriendly_send_sendgrid[i.index()] = mpifriendly_ygrid(send_sendgrid[i.index()]);
        _torus.send(i.rank(), &mpifriendly_send_sendgrid[i.index()], sizeof(mpifriendly_ygrid));
      }

      // issue recv requests for sendgrids of neighbors
      for (typename Torus<dim>::ProcListIterator i=_torus.recvbegin(); i!=_torus.recvend(); ++i)
        _torus.recv(i.rank(), &mpifriendly_recv_sendgrid[i.index()], sizeof(mpifriendly_ygrid));

      // exchange the sendgrids
      _torus.exchange();

      // issue send requests for recvgrid being sent to all neighbors
      for (typename Torus<dim>::ProcListIterator i=_torus.sendbegin(); i!=_torus.sendend(); ++i)
      {
        mpifriendly_send_recvgrid[i.index()] = mpifriendly_ygrid(send_recvgrid[i.index()]);
        _torus.send(i.rank(), &mpifriendly_send_recvgrid[i.index()], sizeof(mpifriendly_ygrid));
      }

      // issue recv requests for recvgrid of neighbors
      for (typename Torus<dim>::ProcListIterator i=_torus.recvbegin(); i!=_torus.recvend(); ++i)
        _torus.recv(i.rank(), &mpifriendly_recv_recvgrid[i.index()], sizeof(mpifriendly_ygrid));

      // exchange the recvgrid
      _torus.exchange();

      // process receive buffers and compute intersections
      for (typename Torus<dim>::ProcListIterator i=_torus.recvbegin(); i!=_torus.recvend(); ++i)
      {
        // what must be sent to this neighbor
        Intersection send_intersection;
        mpifriendly_ygrid yg = mpifriendly_recv_recvgrid[i.index()];
        recv_recvgrid[i.index()] = YGrid(yg.origin,yg.size,yg.r);
        send_intersection.grid = sendgrid.intersection(recv_recvgrid[i.index()]);
        send_intersection.rank = i.rank();
        send_intersection.distance = i.distance();
        if (!send_intersection.grid.empty()) sendlist.push_front(send_intersection);

        Intersection recv_intersection;
        yg = mpifriendly_recv_sendgrid[i.index()];
        recv_sendgrid[i.index()] = YGrid(yg.origin,yg.size,yg.r);
        recv_intersection.grid = recvgrid.intersection(recv_sendgrid[i.index()]);
        recv_intersection.rank = i.rank();
        recv_intersection.distance = i.distance();
        if(!recv_intersection.grid.empty()) recvlist.push_back(recv_intersection);
      }
    }

  protected:

    typedef const YaspGrid<dim,CoordCont> GridImp;

    void init()
    {
      setsizes();
      indexsets.push_back( make_shared< YaspIndexSet<const YaspGrid<dim, CoordCont>, false > >(*this,0) );
      boundarysegmentssize();
    }

    void boundarysegmentssize()
    {
      // sizes of local macro grid
      Dune::array<int, dim> sides;
      {
        for (int i=0; i<dim; i++)
        {
          sides[i] =
            ((begin()->cell_overlap.origin(i) == 0)+
             (begin()->cell_overlap.origin(i) + begin()->cell_overlap.size(i)
                    == this->template levelSize<0>(0,i)));
        }
      }
      nBSegments = 0;
      for (int k=0; k<dim; k++)
      {
        int offset = 1;
        for (int l=0; l<dim; l++)
        {
          if (l==k) continue;
          offset *= begin()->cell_overlap.size(l);
        }
        nBSegments += sides[k]*offset;
      }
    }

  public:

    // define the persistent index type
    typedef bigunsignedint<dim*yaspgrid_dim_bits+yaspgrid_level_bits+yaspgrid_codim_bits> PersistentIndexType;

    //! the GridFamily of this grid
    typedef YaspGridFamily<dim, CoordCont> GridFamily;
    // the Traits
    typedef typename YaspGridFamily<dim, CoordCont>::Traits Traits;

    // need for friend declarations in entity
    typedef YaspIndexSet<YaspGrid<dim, CoordCont>, false > LevelIndexSetType;
    typedef YaspIndexSet<YaspGrid<dim, CoordCont>, true > LeafIndexSetType;
    typedef YaspGlobalIdSet<YaspGrid<dim, CoordCont> > GlobalIdSetType;

    //! shorthand for some data types
    typedef typename YGrid::Iterator I;
    typedef typename std::deque<Intersection>::const_iterator ISIT;

<<<<<<< HEAD
    //! correctly initialize a tensorproduct Yaspgrid from information given in the constructor
    void TensorProductSetup(Dune::array<std::vector<ctype>,dim> coords, std::bitset<dim> periodic, int overlap, const YLoadBalance<dim>* lb = defaultLoadbalancer())
    {
      _periodic = periodic;
      _levels.resize(1);
      _overlap = overlap;

      //determine sizes of vector to correctly construct torus structure and store for later size requests
      for (int i=0; i<dim; i++)
        _coarseSize[i] = coords[i].size() - 1;

      iTupel o;
      std::fill(o.begin(), o.end(), 0);
      iTupel o_interior(o);
      iTupel s_interior(_coarseSize);

#if HAVE_MPI
      double imbal = _torus.partition(_torus.rank(),o,_coarseSize,o_interior,s_interior);
      imbal = _torus.global_max(imbal);
#endif

      Dune::array<std::vector<ctype>,dim> newcoords;
      Dune::array<int, dim> offset(o_interior);

      // find the relevant part of the coords vector for this processor and copy it to newcoords
      for (int i=0; i<dim; ++i)
      {
        //define iterators on coords that specify the coordinate range to be used
        typename std::vector<ctype>::iterator begin = coords[i].begin() + o_interior[i];
        typename std::vector<ctype>::iterator end = begin + s_interior[i] + 1;

        // check whether we are not at the physical boundary. In that case overlap is a simple
        // extension of the coordinate range to be used
        if (o_interior[i] - overlap > 0)
        {
          begin = begin - overlap;
          offset[i] -= overlap;
        }
        if (o_interior[i] + s_interior[i] + overlap < _coarseSize[i])
          end = end + overlap;

        //copy the selected part in the new coord vector
        newcoords[i].resize(end-begin);
        std::copy(begin, end, newcoords[i].begin());

        // check whether we are at the physical boundary and a have a periodic grid.
        // In this case the coordinate vector has to be tweaked manually.
        if ((periodic[i]) && (o_interior[i] + s_interior[i] + overlap >= _coarseSize[i]))
        {
          // we need to add the first <overlap> cells to the end of newcoords
          typename std::vector<ctype>::iterator it = coords[i].begin();
          for (int j=0; j<overlap; ++j)
            newcoords[i].push_back(newcoords[i].back() - *it + *(++it));
        }

        if ((periodic[i]) && (o_interior[i] - overlap <= 0))
        {
          offset[i] -= overlap;

          // we need to add the last <overlap> cells to the begin of newcoords
          typename std::vector<ctype>::iterator it = coords[i].end() - 1;
          for (int j=0; j<overlap; ++j)
            newcoords[i].insert(newcoords[i].begin(), newcoords[i].front() - *it + *(--it));
        }
      }

      TensorProductCoordinateContainer<ctype,dim> cc(newcoords, offset);

      // add level
      makelevel(cc,periodic,o_interior,overlap);
    }

    //! correctly initialize an equidistant grid from the information given in the constructor
    void EquidistantSetup(fTupel L, iTupel s, std::bitset<dim> periodic, int overlap, const YLoadBalance<dim>* lb = defaultLoadbalancer())
=======
    //! The constructor of the old MultiYGrid class
    void MultiYGridSetup (
      fTupel L,
      Dune::array<int,dim> s,
      std::bitset<dim> periodic,
      int overlap,
      const YLoadBalance<dim>* lb = defaultLoadbalancer())
>>>>>>> bdbc3f72
    {
      _periodic = periodic;
      _levels.resize(1);
      _overlap = overlap;
      _coarseSize = s;

      iTupel o;
      std::fill(o.begin(), o.end(), 0);
      iTupel o_interior(o);
      iTupel s_interior(s);

#if HAVE_MPI
      double imbal = _torus.partition(_torus.rank(),o,s,o_interior,s_interior);
      imbal = _torus.global_max(imbal);
#endif

<<<<<<< HEAD
      fTupel h(L);
      for (int i=0; i<dim; i++)
        h[i] /= s[i];

      iTupel s_overlap(s_interior);
      for (int i=0; i<dim; i++)
      {
        if ((o_interior[i] - overlap > 0) || (periodic[i]))
          s_overlap[i] += overlap;
        if ((o_interior[i] + s_interior[i] + overlap <= _coarseSize[i]) || (periodic[i]))
          s_overlap[i] += overlap;
      }

      EquidistantCoordinateContainer<ctype,dim> cc(h,s_overlap);

      // add level
      makelevel(cc,periodic,o_interior,overlap);
=======
      // add level
      _levels[0] = makelevel(0,L,_s,periodic,o_interior,s_interior,overlap);
>>>>>>> bdbc3f72
    }

    /*! Constructor
       @param comm MPI communicator where this mesh is distributed to
       @param L extension of the domain
       @param s number of cells on coarse mesh in each direction
       @param periodic tells if direction is periodic or not
       @param overlap size of overlap on coarsest grid (same in all directions)
       @param lb pointer to an overloaded YLoadBalance instance
     */
    YaspGrid (Dune::MPIHelper::MPICommunicator comm,
              Dune::FieldVector<ctype, dim> L,
              Dune::array<int, dim> s,
              std::bitset<dim> periodic,
              int overlap,
              const YLoadBalance<dim>* lb = defaultLoadbalancer())
#if HAVE_MPI
      : ccobj(comm),
        _torus(comm,tag,s,lb),
#else
      : _torus(tag,s,lb),
#endif
        leafIndexSet_(*this),
        keep_ovlp(true), adaptRefCount(0), adaptActive(false)
    {
      EquidistantSetup(L,s,periodic,overlap,lb);
      init();
    }


    /*! Constructor for a sequential YaspGrid

       Sequential here means that the whole grid is living on one process even if your program is running
       in parallel.
       @see YaspGrid(Dune::MPIHelper::MPICommunicator, Dune::FieldVector<ctype, dim>, Dune::FieldVector<int, dim>,  Dune::FieldVector<bool, dim>, int)
       for constructing one parallel grid decomposed between the processors.
       @param L extension of the domain
       @param s number of cells on coarse mesh in each direction
       @param periodic tells if direction is periodic or not
       @param overlap size of overlap on coarsest grid (same in all directions)
       @param lb pointer to an overloaded YLoadBalance instance
     */
    YaspGrid (Dune::FieldVector<ctype, dim> L,
              Dune::array<int, dim> s,
              std::bitset<dim> periodic,
              int overlap,
              const YLoadBalance<dim>* lb = defaultLoadbalancer())
#if HAVE_MPI
      : ccobj(MPI_COMM_SELF),
        _torus(MPI_COMM_SELF,tag,s,lb),
#else
      : _torus(tag,s,lb),
#endif
        leafIndexSet_(*this),
        keep_ovlp(true), adaptRefCount(0), adaptActive(false)
    {
      EquidistantSetup(L,s,periodic,overlap,lb);
      init();
    }

    /*! Constructor for a sequential YaspGrid without periodicity

       Sequential here means that the whole grid is living on one process even if your program is running
       in parallel.
       @see YaspGrid(Dune::MPIHelper::MPICommunicator, Dune::FieldVector<ctype, dim>, Dune::FieldVector<int, dim>,  Dune::FieldVector<bool, dim>, int)
       for constructing one parallel grid decomposed between the processors.
       @param L extension of the domain (lower left is always (0,...,0)
       @param elements number of cells on coarse mesh in each direction
     */
    YaspGrid (Dune::FieldVector<ctype, dim> L,
              Dune::array<int, dim> elements)
#if HAVE_MPI
      : ccobj(MPI_COMM_SELF),
        _torus(MPI_COMM_SELF,tag,elements,defaultLoadbalancer()),
#else
      : _torus(tag,elements,defaultLoadbalancer()),
#endif
        keep_ovlp(true), adaptRefCount(0), adaptActive(false)
    {
      EquidistantSetup(L,elements,std::bitset<dim>(0),0,defaultLoadbalancer());
      init();
    }

    /** @brief Constructor for a sequential tensorproduct YaspGrid without periodicity
     *  Sequential here means that the whole grid is living on one process even if your program is running
     *  in parallel.
     *  @see YaspGrid(Dune::MPIHelper::MPICommunicator, Dune::array<std::vector<ctype>,dim>, std::bitset<dim>, int)
     *  for constructing one parallel grid decomposed between the processors.
     *  @param coords coordinate vectors to be used for coarse grid
     */
    YaspGrid (Dune::array<std::vector<ctype>, dim> coords)
#if HAVE_MPI
      : ccobj(MPI_COMM_SELF),
        _torus(MPI_COMM_SELF,tag,coords,defaultLoadbalancer()),
#else
      : _torus(tag,coords,defaultLoadbalancer()),
#endif
        leafIndexSet_(*this),
<<<<<<< HEAD
        _periodic(std::bitset<dim>(0)),
=======
        _LL(L),
>>>>>>> bdbc3f72
        _overlap(0),
        keep_ovlp(true),
        adaptRefCount(0), adaptActive(false)
    {
      TensorProductSetup(coords, std::bitset<dim>(0),0,defaultLoadbalancer());
      init();
    }

     /** @brief Constructor for a tensorproduct YaspGrid, is forwarded to the base class
      *  @param comm MPI communicator where this mesh is distributed to
      *  @param coords coordinate vectors to be used for coarse grid
      *  @param periodic tells if direction is periodic or not
      *  @param overlap size of overlap on coarsest grid (same in all directions)
      *  @param lb pointer to an overloaded YLoadBalance instance
      */
    YaspGrid (Dune::MPIHelper::MPICommunicator comm,
              Dune::array<std::vector<ctype>, dim> coords,
              std::bitset<dim> periodic, int overlap,
              const YLoadBalance<dim>* lb = defaultLoadbalancer())
#if HAVE_MPI
      : ccobj(comm), _torus(comm,tag,Dune::sizeArray<dim>(coords,fTupel(0.5)),defaultLoadbalancer()),
#else
      : _torus(tag,Dune::sizeArray(coords,fTupel(0.5)),defaultLoadbalancer()),
#endif
        leafIndexSet_(*this),
        _periodic(std::bitset<dim>(0)),
        _overlap(overlap),
        keep_ovlp(true),
        adaptRefCount(0), adaptActive(false)
    {
      TensorProductSetup(coords, periodic, overlap, lb);
      init();
    }

    /** @brief Constructor for a sequential tensorproduct YaspGrid, is forwarded to the base class.
     *  Sequential here means that the whole grid is living on one process even if your program is running
     *  in parallel.
     *  @see YaspGrid(Dune::MPIHelper::MPICommunicator, Dune::array<std::vector<ctype>,dim>,  Dune::FieldVector<bool, dim>, int)
     *  for constructing one parallel grid decomposed between the processors.
     *  @param coords coordinate vectors to be used for coarse grids
     *  @param periodic tells if direction is periodic or not
     *  @param overlap size of overlap on coarsest grid (same in all directions)
     *  @param lb pointer to an overloaded YLoadBalance instance
     */
    YaspGrid (Dune::array<std::vector<ctype>, dim> coords,
              std::bitset<dim> periodic, int overlap,
              const YLoadBalance<dim>* lb = defaultLoadbalancer())
#if HAVE_MPI
      : ccobj(MPI_COMM_SELF),
        _torus(MPI_COMM_SELF,tag,Dune::sizeArray<dim>(coords,fTupel(0.5)),defaultLoadbalancer()),
#else
      : _torus(tag,Dune::sizeArray<dim>(coords,fTupel(0.5)),defaultLoadbalancer()),
#endif
        leafIndexSet_(*this),
        _periodic(std::bitset<dim>(0)),
        _overlap(overlap),
        keep_ovlp(true),
        adaptRefCount(0), adaptActive(false)
    {
      TensorProductSetup(coords, periodic, overlap, lb);
      init();
    }

  private:
    // do not copy this class
    YaspGrid(const YaspGrid&);

  public:

    /*! Return maximum level defined in this grid. Levels are numbered
          0 ... maxlevel with 0 the coarsest level.
     */
    int maxLevel() const
    {
      return _levels.size()-1;
    }

    //! refine the grid refCount times.
    void globalRefine (int refCount)
    {
      if (refCount < -maxLevel())
        DUNE_THROW(GridError, "Only " << maxLevel() << " levels left. " <<
                   "Coarsening " << -refCount << " levels requested!");

      // If refCount is negative then coarsen the grid
      for (int k=refCount; k<0; k++)
      {
        // create an empty grid level
        YGridLevel empty;
        _levels.back() = empty;
        // reduce maxlevel
        _levels.pop_back();

        setsizes();
        indexsets.pop_back();
      }

      // If refCount is positive refine the grid
      for (int k=0; k<refCount; k++)
      {
        // access to coarser grid level
        YGridLevel& cg = _levels[maxLevel()];

        std::bitset<dim> ovlp_low(0), ovlp_up(0);
        for (int i=0; i<dim; i++)
        {
          if (cg.cell_overlap.origin(i) > 0)
            ovlp_low[i] = true;
          if (cg.cell_overlap.max(i) + 1 < globalSize<0>(i))
            ovlp_up[i] = true;
        }

        CoordCont newcont(cg.coords.refine(ovlp_low, ovlp_up, keep_ovlp, cg.overlap));

        int overlap = (keep_ovlp) ? 2*cg.overlap : cg.overlap;

        //determine new origin
        iTupel o_interior;
        for (int i=0; i<dim; i++)
          o_interior[i] = 2*cg.cell_interior.origin(i);

        // add level
        _levels.resize(_levels.size() + 1);
        makelevel(newcont,_periodic,o_interior,overlap);

        setsizes();
        indexsets.push_back( make_shared<YaspIndexSet<const YaspGrid<dim,CoordCont>, false > >(*this,maxLevel()) );
      }
    }

    /**
       \brief set options for refinement
       @param keepPhysicalOverlap [true] keep the physical size of the overlap, [false] keep the number of cells in the overlap.  Default is [true].
     */
    void refineOptions (bool keepPhysicalOverlap)
    {
      keep_ovlp = keepPhysicalOverlap;
    }

    /** \brief Marks an entity to be refined/coarsened in a subsequent adapt.

       \param[in] refCount Number of subdivisions that should be applied. Negative value means coarsening.
       \param[in] e        Entity to Entity that should be refined

       \return true if Entity was marked, false otherwise.

       \note
          -  On yaspgrid marking one element will mark all other elements of the level as well
          -  If refCount is lower than refCount of a previous mark-call, nothing is changed
     */
    bool mark( int refCount, const typename Traits::template Codim<0>::Entity & e )
    {
      assert(adaptActive == false);
      if (e.level() != maxLevel()) return false;
      adaptRefCount = std::max(adaptRefCount, refCount);
      return true;
    }

    /** \brief returns adaptation mark for given entity

       \param[in] e   Entity for which adaptation mark should be determined

       \return int adaptation mark, here the default value 0 is returned
     */
    int getMark ( const typename Traits::template Codim<0>::Entity &e ) const
    {
      return ( e.level() == maxLevel() ) ? adaptRefCount : 0;
    }

    //! map adapt to global refine
    bool adapt ()
    {
      globalRefine(adaptRefCount);
      return (adaptRefCount > 0);
    }

    //! returns true, if the grid will be coarsened
    bool preAdapt ()
    {
      adaptActive = true;
      adaptRefCount = comm().max(adaptRefCount);
      return (adaptRefCount < 0);
    }

    //! clean up some markers
    void postAdapt()
    {
      adaptActive = false;
      adaptRefCount = 0;
    }

    //! one past the end on this level
    template<int cd, PartitionIteratorType pitype>
    typename Traits::template Codim<cd>::template Partition<pitype>::LevelIterator lbegin (int level) const
    {
      return levelbegin<cd,pitype>(level);
    }

    //! Iterator to one past the last entity of given codim on level for partition type
    template<int cd, PartitionIteratorType pitype>
    typename Traits::template Codim<cd>::template Partition<pitype>::LevelIterator lend (int level) const
    {
      return levelend<cd,pitype>(level);
    }

    //! version without second template parameter for convenience
    template<int cd>
    typename Traits::template Codim<cd>::template Partition<All_Partition>::LevelIterator lbegin (int level) const
    {
      return levelbegin<cd,All_Partition>(level);
    }

    //! version without second template parameter for convenience
    template<int cd>
    typename Traits::template Codim<cd>::template Partition<All_Partition>::LevelIterator lend (int level) const
    {
      return levelend<cd,All_Partition>(level);
    }

    //! return LeafIterator which points to the first entity in maxLevel
    template<int cd, PartitionIteratorType pitype>
    typename Traits::template Codim<cd>::template Partition<pitype>::LeafIterator leafbegin () const
    {
      return levelbegin<cd,pitype>(maxLevel());
    }

    //! return LeafIterator which points behind the last entity in maxLevel
    template<int cd, PartitionIteratorType pitype>
    typename Traits::template Codim<cd>::template Partition<pitype>::LeafIterator leafend () const
    {
      return levelend<cd,pitype>(maxLevel());
    }

    //! return LeafIterator which points to the first entity in maxLevel
    template<int cd>
    typename Traits::template Codim<cd>::template Partition<All_Partition>::LeafIterator leafbegin () const
    {
      return levelbegin<cd,All_Partition>(maxLevel());
    }

    //! return LeafIterator which points behind the last entity in maxLevel
    template<int cd>
    typename Traits::template Codim<cd>::template Partition<All_Partition>::LeafIterator leafend () const
    {
      return levelend<cd,All_Partition>(maxLevel());
    }

    // \brief obtain EntityPointer from EntitySeed. */
    template <typename Seed>
    typename Traits::template Codim<Seed::codimension>::EntityPointer
    entityPointer(const Seed& seed) const
    {
      const int codim = Seed::codimension;
      YGridLevelIterator g = begin(this->getRealImplementation(seed).level());
      switch (codim)
      {
      case 0 :
        return YaspEntityPointer<codim,GridImp>(this,g,
                                                I(g->cell_overlap, this->getRealImplementation(seed).coord()));
      case dim :
        return YaspEntityPointer<codim,GridImp>(this,g,
                                                I(g->vertex_overlapfront, this->getRealImplementation(seed).coord()));
      default :
        DUNE_THROW(GridError, "YaspEntityPointer: codim not implemented");
      }
    }

    //! return size (= distance in graph) of overlap region
    int overlapSize (int level, int codim) const
    {
      YGridLevelIterator g = begin(level);
      return g->overlap;
    }

    //! return size (= distance in graph) of overlap region
    int overlapSize (int codim) const
    {
      YGridLevelIterator g = begin(maxLevel());
      return g->overlap;
    }

    //! return size (= distance in graph) of ghost region
    int ghostSize (int level, int codim) const
    {
      return 0;
    }

    //! return size (= distance in graph) of ghost region
    int ghostSize (int codim) const
    {
      return 0;
    }

    //! number of entities per level and codim in this process
    int size (int level, int codim) const
    {
      return sizes[level][codim];
    }

    //! number of leaf entities per codim in this process
    int size (int codim) const
    {
      return sizes[maxLevel()][codim];
    }

    //! number of entities per level and geometry type in this process
    int size (int level, GeometryType type) const
    {
      return (type.isCube()) ? sizes[level][dim-type.dim()] : 0;
    }

    //! number of leaf entities per geometry type in this process
    int size (GeometryType type) const
    {
      return size(maxLevel(),type);
    }

    //! \brief returns the number of boundary segments within the macro grid
    size_t numBoundarySegments () const
    {
      return nBSegments;
    }

    /*! The new communication interface

       communicate objects for all codims on a given level
     */
    template<class DataHandleImp, class DataType>
    void communicate (CommDataHandleIF<DataHandleImp,DataType> & data, InterfaceType iftype, CommunicationDirection dir, int level) const
    {
      YaspCommunicateMeta<dim,dim>::comm(*this,data,iftype,dir,level);
    }

    /*! The new communication interface

       communicate objects for all codims on the leaf grid
     */
    template<class DataHandleImp, class DataType>
    void communicate (CommDataHandleIF<DataHandleImp,DataType> & data, InterfaceType iftype, CommunicationDirection dir) const
    {
      YaspCommunicateMeta<dim,dim>::comm(*this,data,iftype,dir,this->maxLevel());
    }

    /*! The new communication interface

       communicate objects for one codim
     */
    template<class DataHandle, int codim>
    void communicateCodim (DataHandle& data, InterfaceType iftype, CommunicationDirection dir, int level) const
    {
      // check input
      if (!data.contains(dim,codim)) return; // should have been checked outside

      // data types
      typedef typename DataHandle::DataType DataType;

      // access to grid level
      YGridLevelIterator g = begin(level);

      // find send/recv lists or throw error
      const std::deque<Intersection>* sendlist=0;
      const std::deque<Intersection>* recvlist=0;
      if (codim==0) // the elements
      {
        if (iftype==InteriorBorder_InteriorBorder_Interface)
          return; // there is nothing to do in this case
        if (iftype==InteriorBorder_All_Interface)
        {
          sendlist = &g->send_cell_interior_overlap;
          recvlist = &g->recv_cell_overlap_interior;
        }
        if (iftype==Overlap_OverlapFront_Interface || iftype==Overlap_All_Interface || iftype==All_All_Interface)
        {
          sendlist = &g->send_cell_overlap_overlap;
          recvlist = &g->recv_cell_overlap_overlap;
        }
      }
      if (codim==dim) // the vertices
      {
        if (iftype==InteriorBorder_InteriorBorder_Interface)
        {
          sendlist = &g->send_vertex_interiorborder_interiorborder;
          recvlist = &g->recv_vertex_interiorborder_interiorborder;
        }

        if (iftype==InteriorBorder_All_Interface)
        {
          sendlist = &g->send_vertex_interiorborder_overlapfront;
          recvlist = &g->recv_vertex_overlapfront_interiorborder;
        }
        if (iftype==Overlap_OverlapFront_Interface || iftype==Overlap_All_Interface)
        {
          sendlist = &g->send_vertex_overlap_overlapfront;
          recvlist = &g->recv_vertex_overlapfront_overlap;
        }
        if (iftype==All_All_Interface)
        {
          sendlist = &g->send_vertex_overlapfront_overlapfront;
          recvlist = &g->recv_vertex_overlapfront_overlapfront;
        }
      }

      // change communication direction?
      if (dir==BackwardCommunication)
        std::swap(sendlist,recvlist);

      int cnt;

      // Size computation (requires communication if variable size)
      std::vector<int> send_size(sendlist->size(),-1);    // map rank to total number of objects (of type DataType) to be sent
      std::vector<int> recv_size(recvlist->size(),-1);    // map rank to total number of objects (of type DataType) to be recvd
      std::vector<size_t*> send_sizes(sendlist->size(),static_cast<size_t*>(0)); // map rank to array giving number of objects per entity to be sent
      std::vector<size_t*> recv_sizes(recvlist->size(),static_cast<size_t*>(0)); // map rank to array giving number of objects per entity to be recvd
      if (data.fixedsize(dim,codim))
      {
        // fixed size: just take a dummy entity, size can be computed without communication
        cnt=0;
        for (ISIT is=sendlist->begin(); is!=sendlist->end(); ++is)
        {
          typename Traits::template Codim<codim>::template Partition<All_Partition>::LevelIterator
          it(YaspLevelIterator<codim,All_Partition,GridImp>(this,g,is->grid.begin()));
          send_size[cnt] = is->grid.totalsize() * data.size(*it);
          cnt++;
        }
        cnt=0;
        for (ISIT is=recvlist->begin(); is!=recvlist->end(); ++is)
        {
          typename Traits::template Codim<codim>::template Partition<All_Partition>::LevelIterator
          it(YaspLevelIterator<codim,All_Partition,GridImp>(this,g,is->grid.begin()));
          recv_size[cnt] = is->grid.totalsize() * data.size(*it);
          cnt++;
        }
      }
      else
      {
        // variable size case: sender side determines the size
        cnt=0;
        for (ISIT is=sendlist->begin(); is!=sendlist->end(); ++is)
        {
          // allocate send buffer for sizes per entitiy
          size_t *buf = new size_t[is->grid.totalsize()];
          send_sizes[cnt] = buf;

          // loop over entities and ask for size
          int i=0; size_t n=0;
          typename Traits::template Codim<codim>::template Partition<All_Partition>::LevelIterator
          it(YaspLevelIterator<codim,All_Partition,GridImp>(this,g,is->grid.begin()));
          typename Traits::template Codim<codim>::template Partition<All_Partition>::LevelIterator
          itend(YaspLevelIterator<codim,All_Partition,GridImp>(this,g,is->grid.end()));
          for ( ; it!=itend; ++it)
          {
            buf[i] = data.size(*it);
            n += buf[i];
            i++;
          }

          // now we know the size for this rank
          send_size[cnt] = n;

          // hand over send request to torus class
          torus().send(is->rank,buf,is->grid.totalsize()*sizeof(size_t));
          cnt++;
        }

        // allocate recv buffers for sizes and store receive request
        cnt=0;
        for (ISIT is=recvlist->begin(); is!=recvlist->end(); ++is)
        {
          // allocate recv buffer
          size_t *buf = new size_t[is->grid.totalsize()];
          recv_sizes[cnt] = buf;

          // hand over recv request to torus class
          torus().recv(is->rank,buf,is->grid.totalsize()*sizeof(size_t));
          cnt++;
        }

        // exchange all size buffers now
        torus().exchange();

        // release send size buffers
        cnt=0;
        for (ISIT is=sendlist->begin(); is!=sendlist->end(); ++is)
        {
          delete[] send_sizes[cnt];
          send_sizes[cnt] = 0;
          cnt++;
        }

        // process receive size buffers
        cnt=0;
        for (ISIT is=recvlist->begin(); is!=recvlist->end(); ++is)
        {
          // get recv buffer
          size_t *buf = recv_sizes[cnt];

          // compute total size
          size_t n=0;
          for (int i=0; i<is->grid.totalsize(); ++i)
            n += buf[i];

          // ... and store it
          recv_size[cnt] = n;
          ++cnt;
        }
      }


      // allocate & fill the send buffers & store send request
      std::vector<DataType*> sends(sendlist->size(), static_cast<DataType*>(0)); // store pointers to send buffers
      cnt=0;
      for (ISIT is=sendlist->begin(); is!=sendlist->end(); ++is)
      {
        // allocate send buffer
        DataType *buf = new DataType[send_size[cnt]];

        // remember send buffer
        sends[cnt] = buf;

        // make a message buffer
        MessageBuffer<DataType> mb(buf);

        // fill send buffer; iterate over cells in intersection
        typename Traits::template Codim<codim>::template Partition<All_Partition>::LevelIterator
        it(YaspLevelIterator<codim,All_Partition,GridImp>(this,g,is->grid.begin()));
        typename Traits::template Codim<codim>::template Partition<All_Partition>::LevelIterator
        itend(YaspLevelIterator<codim,All_Partition,GridImp>(this,g,is->grid.end()));
        for ( ; it!=itend; ++it)
          data.gather(mb,*it);

        // hand over send request to torus class
        torus().send(is->rank,buf,send_size[cnt]*sizeof(DataType));
        cnt++;
      }

      // allocate recv buffers and store receive request
      std::vector<DataType*> recvs(recvlist->size(),static_cast<DataType*>(0)); // store pointers to send buffers
      cnt=0;
      for (ISIT is=recvlist->begin(); is!=recvlist->end(); ++is)
      {
        // allocate recv buffer
        DataType *buf = new DataType[recv_size[cnt]];

        // remember recv buffer
        recvs[cnt] = buf;

        // hand over recv request to torus class
        torus().recv(is->rank,buf,recv_size[cnt]*sizeof(DataType));
        cnt++;
      }

      // exchange all buffers now
      torus().exchange();

      // release send buffers
      cnt=0;
      for (ISIT is=sendlist->begin(); is!=sendlist->end(); ++is)
      {
        delete[] sends[cnt];
        sends[cnt] = 0;
        cnt++;
      }

      // process receive buffers and delete them
      cnt=0;
      for (ISIT is=recvlist->begin(); is!=recvlist->end(); ++is)
      {
        // get recv buffer
        DataType *buf = recvs[cnt];

        // make a message buffer
        MessageBuffer<DataType> mb(buf);

        // copy data from receive buffer; iterate over cells in intersection
        if (data.fixedsize(dim,codim))
        {
          typename Traits::template Codim<codim>::template Partition<All_Partition>::LevelIterator
          it(YaspLevelIterator<codim,All_Partition,GridImp>(this,g,is->grid.begin()));
          size_t n=data.size(*it);
          typename Traits::template Codim<codim>::template Partition<All_Partition>::LevelIterator
          itend(YaspLevelIterator<codim,All_Partition,GridImp>(this,g,is->grid.end()));
          for ( ; it!=itend; ++it)
            data.scatter(mb,*it,n);
        }
        else
        {
          int i=0;
          size_t *sbuf = recv_sizes[cnt];
          typename Traits::template Codim<codim>::template Partition<All_Partition>::LevelIterator
          it(YaspLevelIterator<codim,All_Partition,GridImp>(this,g,is->grid.begin()));
          typename Traits::template Codim<codim>::template Partition<All_Partition>::LevelIterator
          itend(YaspLevelIterator<codim,All_Partition,GridImp>(this,g,is->grid.end()));
          for ( ; it!=itend; ++it)
            data.scatter(mb,*it,sbuf[i++]);
          delete[] sbuf;
        }

        // delete buffer
        delete[] buf; // hier krachts !
        cnt++;
      }
    }

    // The new index sets from DDM 11.07.2005
    const typename Traits::GlobalIdSet& globalIdSet() const
    {
      return theglobalidset;
    }

    const typename Traits::LocalIdSet& localIdSet() const
    {
      return theglobalidset;
    }

    const typename Traits::LevelIndexSet& levelIndexSet(int level) const
    {
      if (level<0 || level>maxLevel()) DUNE_THROW(RangeError, "level out of range");
      return *(indexsets[level]);
    }

    const typename Traits::LeafIndexSet& leafIndexSet() const
    {
      return leafIndexSet_;
    }

#if HAVE_MPI
    /*! @brief return a collective communication object
     */
    const CollectiveCommunication<MPI_Comm>& comm () const
    {
      return ccobj;
    }
#else
    /*! @brief return a collective communication object
     */
    const CollectiveCommunication<YaspGrid>& comm () const
    {
      return ccobj;
    }
#endif

  private:

    // number of boundary segments of the level 0 grid
    int nBSegments;

    // Index classes need access to the real entity
    friend class Dune::YaspIndexSet<const Dune::YaspGrid<dim, CoordCont>, true >;
    friend class Dune::YaspIndexSet<const Dune::YaspGrid<dim, CoordCont>, false >;
    friend class Dune::YaspGlobalIdSet<const Dune::YaspGrid<dim, CoordCont> >;

    friend class Dune::YaspIntersectionIterator<const Dune::YaspGrid<dim, CoordCont> >;
    friend class Dune::YaspIntersection<const Dune::YaspGrid<dim, CoordCont> >;
    friend class Dune::YaspEntity<0, dim, const Dune::YaspGrid<dim, CoordCont> >;

    template <int codim_, class GridImp_>
    friend class Dune::YaspEntityPointer;

    template<int codim_, int dim_, class GridImp_, template<int,int,class> class EntityImp_>
    friend class Entity;

    template<class DT>
    class MessageBuffer {
    public:
      // Constructor
      MessageBuffer (DT *p)
      {
        a=p;
        i=0;
        j=0;
      }

      // write data to message buffer, acts like a stream !
      template<class Y>
      void write (const Y& data)
      {
        static_assert(( is_same<DT,Y>::value ), "DataType mismatch");
        a[i++] = data;
      }

      // read data from message buffer, acts like a stream !
      template<class Y>
      void read (Y& data) const
      {
        static_assert(( is_same<DT,Y>::value ), "DataType mismatch");
        data = a[j++];
      }

    private:
      DT *a;
      int i;
      mutable int j;
    };

    void setsizes ()
    {
      for (YGridLevelIterator g=begin(); g!=end(); ++g)
      {
        // codim 0 (elements)
        sizes[g->level()][0] = 1;
        for (int i=0; i<dim; ++i)
          sizes[g->level()][0] *= g->cell_overlap.size(i);

        // codim 1 (faces)
        if (dim>1)
        {
          sizes[g->level()][1] = 0;
          for (int i=0; i<dim; ++i)
          {
            int s=g->cell_overlap.size(i)+1;
            for (int j=0; j<dim; ++j)
              if (j!=i)
                s *= g->cell_overlap.size(j);
            sizes[g->level()][1] += s;
          }
        }

        // codim dim-1 (edges)
        if (dim>2)
        {
          sizes[g->level()][dim-1] = 0;
          for (int i=0; i<dim; ++i)
          {
            int s=g->cell_overlap.size(i);
            for (int j=0; j<dim; ++j)
              if (j!=i)
                s *= g->cell_overlap.size(j)+1;
            sizes[g->level()][dim-1] += s;
          }
        }

        // codim dim (vertices)
        sizes[g->level()][dim] = 1;
        for (int i=0; i<dim; ++i)
          sizes[g->level()][dim] *= g->vertex_overlapfront.size(i);
      }
    }

    //! one past the end on this level
    template<int cd, PartitionIteratorType pitype>
    YaspLevelIterator<cd,pitype,GridImp> levelbegin (int level) const
    {
<<<<<<< HEAD
      static_assert( cd == dim || cd == 0 ,
                          "YaspGrid only supports Entities with codim=dim and codim=0");
=======
      static_assert((cd == dim || cd == 0),
                    "YaspGrid only supports Entities with codim=dim and codim=0");
>>>>>>> bdbc3f72
      YGridLevelIterator g = begin(level);
      if (level<0 || level>maxLevel()) DUNE_THROW(RangeError, "level out of range");
      if (pitype==Ghost_Partition)
        return levelend <cd, pitype> (level);
      if (cd==0)   // the elements
      {
        if (pitype<=InteriorBorder_Partition)
          return YaspLevelIterator<cd,pitype,GridImp>(this,g,g->cell_interior.begin());
        if (pitype<=All_Partition)
          return YaspLevelIterator<cd,pitype,GridImp>(this,g,g->cell_overlap.begin());
      }
      if (cd==dim)   // the vertices
      {
        if (pitype==Interior_Partition)
          return YaspLevelIterator<cd,pitype,GridImp>(this,g,g->vertex_interior.begin());
        if (pitype==InteriorBorder_Partition)
          return YaspLevelIterator<cd,pitype,GridImp>(this,g,g->vertex_interiorborder.begin());
        if (pitype==Overlap_Partition)
          return YaspLevelIterator<cd,pitype,GridImp>(this,g,g->vertex_overlap.begin());
        if (pitype<=All_Partition)
          return YaspLevelIterator<cd,pitype,GridImp>(this,g,g->vertex_overlapfront.begin());
      }
      DUNE_THROW(GridError, "YaspLevelIterator with this codim or partition type not implemented");
    }

    //! Iterator to one past the last entity of given codim on level for partition type
    template<int cd, PartitionIteratorType pitype>
    YaspLevelIterator<cd,pitype,GridImp> levelend (int level) const
    {
<<<<<<< HEAD
      static_assert( cd == dim || cd == 0 ,
                          "YaspGrid only supports Entities with codim=dim and codim=0");
=======
      static_assert((cd == dim || cd == 0),
                    "YaspGrid only supports Entities with codim=dim and codim=0");
>>>>>>> bdbc3f72
      YGridLevelIterator g = begin(level);
      if (level<0 || level>maxLevel()) DUNE_THROW(RangeError, "level out of range");
      if (cd==0)   // the elements
      {
        if (pitype<=InteriorBorder_Partition)
          return YaspLevelIterator<cd,pitype,GridImp>(this,g,g->cell_interior.end());
        if (pitype<=All_Partition || pitype == Ghost_Partition)
          return YaspLevelIterator<cd,pitype,GridImp>(this,g,g->cell_overlap.end());
      }
      if (cd==dim)   // the vertices
      {
        if (pitype==Interior_Partition)
          return YaspLevelIterator<cd,pitype,GridImp>(this,g,g->vertex_interior.end());
        if (pitype==InteriorBorder_Partition)
          return YaspLevelIterator<cd,pitype,GridImp>(this,g,g->vertex_interiorborder.end());
        if (pitype==Overlap_Partition)
          return YaspLevelIterator<cd,pitype,GridImp>(this,g,g->vertex_overlap.end());
        if (pitype<=All_Partition || pitype == Ghost_Partition)
          return YaspLevelIterator<cd,pitype,GridImp>(this,g,g->vertex_overlapfront.end());
      }
      DUNE_THROW(GridError, "YaspLevelIterator with this codim or partition type not implemented");
    }

    // allow use of FV arguments in initializer lists
    Dune::array<int,dim> convertFieldVectorToArray(Dune::FieldVector<int,dim> x)
    DUNE_DEPRECATED_MSG("This is only needed for compatibility until the change is completed.")
    {
      Dune::array<int,dim> a;
      for (std::size_t i=0; i<dim; i++)
        a[i] = x[i];
      return a;
    }

#if HAVE_MPI
    CollectiveCommunication<MPI_Comm> ccobj;
#else
    CollectiveCommunication<YaspGrid> ccobj;
#endif

    Torus<dim> _torus;

    std::vector< shared_ptr< YaspIndexSet<const YaspGrid<dim,CoordCont>, false > > > indexsets;
    YaspIndexSet<const YaspGrid<dim,CoordCont>, true> leafIndexSet_;
    YaspGlobalIdSet<const YaspGrid<dim,CoordCont> > theglobalidset;

    fTupel _LL;
    iTupel _s;
    std::bitset<dim> _periodic;
    iTupel _coarseSize;
    ReservedVector<YGridLevel,32> _levels;
    int _overlap;
    int sizes[32][dim+1]; // total number of entities per level and codim
    bool keep_ovlp;
    int adaptRefCount;
    bool adaptActive;
  };

  //! Output operator for multigrids

  template <int d, class CC>
  inline std::ostream& operator<< (std::ostream& s, YaspGrid<d,CC>& grid)
  {
    int rank = grid.torus().rank();

    s << "[" << rank << "]:" << " YaspGrid maxlevel=" << grid.maxLevel() << std::endl;

    s << "Printing the torus: " <<std::endl;
    s << grid.torus() << std::endl;

    for (typename YaspGrid<d,CC>::YGridLevelIterator g=grid.begin(); g!=grid.end(); ++g)
    {
      s << "[" << rank << "]:   " << std::endl;
      s << "[" << rank << "]:   " << "==========================================" << std::endl;
      s << "[" << rank << "]:   " << "level=" << g->level() << std::endl;
      s << *(g->cell_overlap.getCoords()) << std::endl;
      s << "[" << rank << "]:   " << "cell_overlap=" << g->cell_overlap << std::endl;
      s << "[" << rank << "]:   " << "cell_interior=" << g->cell_interior << std::endl;
      for (typename std::deque<typename YaspGrid<d,CC>::Intersection>::const_iterator i=g->send_cell_overlap_overlap.begin();
           i!=g->send_cell_overlap_overlap.end(); ++i)
      {
        s << "[" << rank << "]:    " << " s_c_o_o "
          << i->rank << " " << i->grid << std::endl;
      }
      for (typename std::deque<typename YaspGrid<d,CC>::Intersection>::const_iterator i=g->recv_cell_overlap_overlap.begin();
           i!=g->recv_cell_overlap_overlap.end(); ++i)
      {
        s << "[" << rank << "]:    " << " r_c_o_o "
          << i->rank << " " << i->grid << std::endl;
      }
      for (typename std::deque<typename YaspGrid<d,CC>::Intersection>::const_iterator i=g->send_cell_interior_overlap.begin();
           i!=g->send_cell_interior_overlap.end(); ++i)
      {
        s << "[" << rank << "]:    " << " s_c_i_o "
          << i->rank << " " << i->grid << std::endl;
      }
      for (typename std::deque<typename YaspGrid<d,CC>::Intersection>::const_iterator i=g->recv_cell_overlap_interior.begin();
           i!=g->recv_cell_overlap_interior.end(); ++i)
      {
        s << "[" << rank << "]:    " << " r_c_o_i "
          << i->rank << " " << i->grid << std::endl;
      }

      s << "[" << rank << "]:   " << "-----------------------------------------------"  << std::endl;
      s << "[" << rank << "]:   " << "vertex_overlapfront="   << g->vertex_overlapfront << std::endl;
      s << "[" << rank << "]:   " << "vertex_overlap="        << g->vertex_overlap << std::endl;
      s << "[" << rank << "]:   " << "vertex_interiorborder=" << g->vertex_interiorborder << std::endl;
      s << "[" << rank << "]:   " << "vertex_interior="       << g->vertex_interior << std::endl;
      for (typename std::deque<typename YaspGrid<d,CC>::Intersection>::const_iterator i=g->send_vertex_overlapfront_overlapfront.begin();
           i!=g->send_vertex_overlapfront_overlapfront.end(); ++i)
      {
        s << "[" << rank << "]:    " << " s_v_of_of "
          << i->rank << " " << i->grid << std::endl;
      }
      for (typename std::deque<typename YaspGrid<d,CC>::Intersection>::const_iterator i=g->recv_vertex_overlapfront_overlapfront.begin();
           i!=g->recv_vertex_overlapfront_overlapfront.end(); ++i)
      {
        s << "[" << rank << "]:    " << " r_v_of_of "
          << i->rank << " " << i->grid << std::endl;
      }
      for (typename std::deque<typename YaspGrid<d,CC>::Intersection>::const_iterator i=g->send_vertex_overlap_overlapfront.begin();
           i!=g->send_vertex_overlap_overlapfront.end(); ++i)
      {
        s << "[" << rank << "]:    " << " s_v_o_of "
          << i->rank << " " << i->grid << std::endl;
      }
      for (typename std::deque<typename YaspGrid<d,CC>::Intersection>::const_iterator i=g->recv_vertex_overlapfront_overlap.begin();
           i!=g->recv_vertex_overlapfront_overlap.end(); ++i)
      {
        s << "[" << rank << "]:    " << " r_v_of_o "
          << i->rank << " " << i->grid << std::endl;
      }
      for (typename std::deque<typename YaspGrid<d,CC>::Intersection>::const_iterator i=g->send_vertex_interiorborder_interiorborder.begin();
           i!=g->send_vertex_interiorborder_interiorborder.end(); ++i)
      {
        s << "[" << rank << "]:    " << " s_v_ib_ib "
          << i->rank << " " << i->grid << std::endl;
      }
      for (typename std::deque<typename YaspGrid<d,CC>::Intersection>::const_iterator i=g->recv_vertex_interiorborder_interiorborder.begin();
           i!=g->recv_vertex_interiorborder_interiorborder.end(); ++i)
      {
        s << "[" << rank << "]:    " << " r_v_ib_ib "
          << i->rank << " " << i->grid << std::endl;
      }
      for (typename std::deque<typename YaspGrid<d,CC>::Intersection>::const_iterator i=g->send_vertex_interiorborder_overlapfront.begin();
           i!=g->send_vertex_interiorborder_overlapfront.end(); ++i)
      {
        s << "[" << rank << "]:    " << " s_v_ib_of "
          << i->rank << " " << i->grid << std::endl;
      }
      for (typename std::deque<typename YaspGrid<d,CC>::Intersection>::const_iterator i=g->recv_vertex_overlapfront_interiorborder.begin();
           i!=g->recv_vertex_overlapfront_interiorborder.end(); ++i)
      {
        s << "[" << rank << "]:    " << " s_v_of_ib "
          << i->rank << " " << i->grid << std::endl;
      }
    }

    s << std::endl;

    return s;
  }

  namespace Capabilities
  {

    /** \struct hasEntity
       \ingroup YaspGrid
     */

    /** \struct hasBackupRestoreFacilities
       \ingroup YaspGrid
     */

    /** \brief YaspGrid has only one geometry type for codim 0 entities
       \ingroup YaspGrid
     */
    template<int dim, class CoordCont>
    struct hasSingleGeometryType< YaspGrid<dim, CoordCont> >
    {
      static const bool v = true;
      static const unsigned int topologyId = GenericGeometry :: CubeTopology< dim > :: type :: id ;
    };

    /** \brief YaspGrid is a Cartesian grid
        \ingroup YaspGrid
     */
    template<int dim, class CoordCont>
    struct isCartesian< YaspGrid<dim, CoordCont> >
    {
      static const bool v = true;
    };

    /** \brief YaspGrid has codim=0 entities (elements)
       \ingroup YaspGrid
     */
    template<int dim, class CoordCont>
    struct hasEntity< YaspGrid<dim, CoordCont>, 0 >
    {
      static const bool v = true;
    };

    /** \brief YaspGrid has codim=dim entities (vertices)
       \ingroup YaspGrid
     */
    template<int dim, class CoordCont>
    struct hasEntity< YaspGrid<dim, CoordCont>, dim >
    {
      static const bool v = true;
    };

    template<int dim, class CoordCont>
    struct canCommunicate< YaspGrid< dim, CoordCont>, 0 >
    {
      static const bool v = true;
    };

    template< int dim, class CoordCont>
    struct canCommunicate< YaspGrid< dim,CoordCont>, dim >
    {
      static const bool v = true;
    };

    /** \brief YaspGrid is parallel
       \ingroup YaspGrid
     */
    template<int dim, class CoordCont>
    struct isParallel< YaspGrid<dim, CoordCont> >
    {
      static const bool v = true;
    };

    /** \brief YaspGrid is levelwise conforming
       \ingroup YaspGrid
     */
    template<int dim, class CoordCont>
    struct isLevelwiseConforming< YaspGrid<dim, CoordCont> >
    {
      static const bool v = true;
    };

    /** \brief YaspGrid is leafwise conforming
       \ingroup YaspGrid
     */
    template<int dim, class CoordCont>
    struct isLeafwiseConforming< YaspGrid<dim, CoordCont> >
    {
      static const bool v = true;
    };

  }

} // end namespace


#endif<|MERGE_RESOLUTION|>--- conflicted
+++ resolved
@@ -149,13 +149,11 @@
     }
   };
 
-
   //************************************************************************
   /*!
      \brief [<em> provides \ref Dune::Grid </em>]
      \brief Provides a distributed structured cube mesh.
      \ingroup GridImplementations
-     \ingroup YaspGrid
 
      YaspGrid stands for yet another structured parallel grid.
      It implements the dune grid interface for structured grids with codim 0
@@ -659,7 +657,6 @@
     typedef typename YGrid::Iterator I;
     typedef typename std::deque<Intersection>::const_iterator ISIT;
 
-<<<<<<< HEAD
     //! correctly initialize a tensorproduct Yaspgrid from information given in the constructor
     void TensorProductSetup(Dune::array<std::vector<ctype>,dim> coords, std::bitset<dim> periodic, int overlap, const YLoadBalance<dim>* lb = defaultLoadbalancer())
     {
@@ -734,15 +731,6 @@
 
     //! correctly initialize an equidistant grid from the information given in the constructor
     void EquidistantSetup(fTupel L, iTupel s, std::bitset<dim> periodic, int overlap, const YLoadBalance<dim>* lb = defaultLoadbalancer())
-=======
-    //! The constructor of the old MultiYGrid class
-    void MultiYGridSetup (
-      fTupel L,
-      Dune::array<int,dim> s,
-      std::bitset<dim> periodic,
-      int overlap,
-      const YLoadBalance<dim>* lb = defaultLoadbalancer())
->>>>>>> bdbc3f72
     {
       _periodic = periodic;
       _levels.resize(1);
@@ -759,7 +747,6 @@
       imbal = _torus.global_max(imbal);
 #endif
 
-<<<<<<< HEAD
       fTupel h(L);
       for (int i=0; i<dim; i++)
         h[i] /= s[i];
@@ -777,10 +764,6 @@
 
       // add level
       makelevel(cc,periodic,o_interior,overlap);
-=======
-      // add level
-      _levels[0] = makelevel(0,L,_s,periodic,o_interior,s_interior,overlap);
->>>>>>> bdbc3f72
     }
 
     /*! Constructor
@@ -879,11 +862,7 @@
       : _torus(tag,coords,defaultLoadbalancer()),
 #endif
         leafIndexSet_(*this),
-<<<<<<< HEAD
         _periodic(std::bitset<dim>(0)),
-=======
-        _LL(L),
->>>>>>> bdbc3f72
         _overlap(0),
         keep_ovlp(true),
         adaptRefCount(0), adaptActive(false)
@@ -1626,13 +1605,8 @@
     template<int cd, PartitionIteratorType pitype>
     YaspLevelIterator<cd,pitype,GridImp> levelbegin (int level) const
     {
-<<<<<<< HEAD
       static_assert( cd == dim || cd == 0 ,
                           "YaspGrid only supports Entities with codim=dim and codim=0");
-=======
-      static_assert((cd == dim || cd == 0),
-                    "YaspGrid only supports Entities with codim=dim and codim=0");
->>>>>>> bdbc3f72
       YGridLevelIterator g = begin(level);
       if (level<0 || level>maxLevel()) DUNE_THROW(RangeError, "level out of range");
       if (pitype==Ghost_Partition)
@@ -1662,13 +1636,8 @@
     template<int cd, PartitionIteratorType pitype>
     YaspLevelIterator<cd,pitype,GridImp> levelend (int level) const
     {
-<<<<<<< HEAD
       static_assert( cd == dim || cd == 0 ,
                           "YaspGrid only supports Entities with codim=dim and codim=0");
-=======
-      static_assert((cd == dim || cd == 0),
-                    "YaspGrid only supports Entities with codim=dim and codim=0");
->>>>>>> bdbc3f72
       YGridLevelIterator g = begin(level);
       if (level<0 || level>maxLevel()) DUNE_THROW(RangeError, "level out of range");
       if (cd==0)   // the elements
@@ -1690,16 +1659,6 @@
           return YaspLevelIterator<cd,pitype,GridImp>(this,g,g->vertex_overlapfront.end());
       }
       DUNE_THROW(GridError, "YaspLevelIterator with this codim or partition type not implemented");
-    }
-
-    // allow use of FV arguments in initializer lists
-    Dune::array<int,dim> convertFieldVectorToArray(Dune::FieldVector<int,dim> x)
-    DUNE_DEPRECATED_MSG("This is only needed for compatibility until the change is completed.")
-    {
-      Dune::array<int,dim> a;
-      for (std::size_t i=0; i<dim; i++)
-        a[i] = x[i];
-      return a;
     }
 
 #if HAVE_MPI
