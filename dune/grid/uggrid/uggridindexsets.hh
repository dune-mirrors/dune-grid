--- conflicted
+++ resolved
@@ -379,11 +379,7 @@
         // If we're asked for the id of an element, and that element is a copy of its father, then
         // we return the id of the lowest ancestor that the element is a copy from.  That way copies
         // of elements have the same id
-<<<<<<< HEAD
-        const typename UG_NS<dim>::Element* ancestor = (typename UG_NS<dim>::Element* const)( GridImp::getRealImplementation( e ).target_ );
-=======
-        const typename UG_NS<dim>::Element* ancestor = (typename UG_NS<dim>::Element* const)(grid_.getRealImplementation(e).getTarget());
->>>>>>> 92c43548
+        const typename UG_NS<dim>::Element* ancestor = (typename UG_NS<dim>::Element* const)( GridImp::getRealImplementation( e ).getTarget() );
         /** \todo We should really be using an isCopy() method rather than hasCopy() */
         while (UG_NS<dim>::EFather(ancestor) && UG_NS<dim>::hasCopy(UG_NS<dim>::EFather(ancestor)))
           ancestor = UG_NS<dim>::EFather(ancestor);
@@ -398,11 +394,7 @@
 #if defined ModelP
       if (cd == dim) {
         typename UG_NS<dim>::Node *node =
-<<<<<<< HEAD
-          reinterpret_cast<typename UG_NS<dim>::Node *>( GridImp::getRealImplementation( e ).target_ );
-=======
-          reinterpret_cast<typename UG_NS<dim>::Node *>(grid_.getRealImplementation(e).getTarget());
->>>>>>> 92c43548
+          reinterpret_cast<typename UG_NS<dim>::Node *>( GridImp::getRealImplementation( e ).getTarget() );
 
         return node->ddd.gid;
       }
@@ -412,11 +404,7 @@
                    " persistent index for entities which are neither nodes nor elements.");
       }
 #else
-<<<<<<< HEAD
-      return UG_NS<dim>::id( GridImp::getRealImplementation( e ).target_ );
-=======
-      return UG_NS<dim>::id(grid_.getRealImplementation(e).getTarget());
->>>>>>> 92c43548
+      return UG_NS<dim>::id( GridImp::getRealImplementation( e ).getTarget() );
 #endif
 
     }
@@ -428,11 +416,7 @@
       if( codim == 0 )
         return id< cd >( e );
 
-<<<<<<< HEAD
-      const typename UG_NS< dim >::Element *target = GridImp::getRealImplementation( e ).target_;
-=======
-      const typename UG_NS<dim>::Element* target = grid_.getRealImplementation(e).getTarget();
->>>>>>> 92c43548
+      const typename UG_NS< dim >::Element *target = GridImp::getRealImplementation( e ).getTarget();
       GeometryType type = e.type();
 
       // handle edges
