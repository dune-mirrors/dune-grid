// -*- tab-width: 4; indent-tabs-mode: nil; c-basic-offset: 2 -*-
// vi: set et ts=4 sw=2 sts=2:
#ifndef DUNE_UGGRID_INDEXSETS_HH
#define DUNE_UGGRID_INDEXSETS_HH

/** \file
    \brief The index and id sets for the UGGrid class
 */

#include <vector>
#include <set>

#include <dune/grid/common/grid.hh>

namespace Dune {

  template<class GridImp>
  class UGGridLevelIndexSet : public IndexSet<GridImp,UGGridLevelIndexSet<GridImp>, UG::UINT>
  {
    enum {dim = GridImp::dimension};

  public:

    /** \brief Default constructor

       Unfortunately we can't force the user to init grid_ and level_, because
       UGGridLevelIndexSets are meant to be stored in an array.

       \todo I want to make this constructor private, but I can't, because
       it is called by UGGrid through a std::vector::resize()
     */
    UGGridLevelIndexSet ()
      : level_(0),
        numSimplices_(0),
        numPyramids_(0),
        numPrisms_(0),
        numCubes_(0),
        numVertices_(0),
        numEdges_(0),
        numTriFaces_(0),
        numQuadFaces_(0)
    {}

    //! get index of an entity
    template<int cd>
    unsigned int index (const typename GridImp::Traits::template Codim<cd>::Entity& e) const
    {
      return UG_NS<dim>::levelIndex(grid_->getRealImplementation(e).getTarget());
    }

    //! get index of subEntity of a codim 0 entity
    template<int cc>
    unsigned int subIndex (const typename GridImp::Traits::template Codim<cc>::Entity& e,
                           int i,
                           unsigned int codim) const
    {
      if (cc==dim)
        return UG_NS<dim>::levelIndex(grid_->getRealImplementation(e).getTarget());

      if (codim==dim)
        return UG_NS<dim>::levelIndex(UG_NS<dim>::Corner(grid_->getRealImplementation(e).getTarget(),
                                                         UGGridRenumberer<dim>::verticesDUNEtoUG(i,e.type())));

      if (codim==0)
        return UG_NS<dim>::levelIndex(grid_->getRealImplementation(e).getTarget());

      if (codim==dim-1) {

        int a=ReferenceElements<double,dim>::general(e.type()).subEntity(i,dim-1,0,dim);
        int b=ReferenceElements<double,dim>::general(e.type()).subEntity(i,dim-1,1,dim);
        return UG_NS<dim>::levelIndex(UG_NS<dim>::GetEdge(UG_NS<dim>::Corner(grid_->getRealImplementation(e).getTarget(),
                                                                             UGGridRenumberer<dim>::verticesDUNEtoUG(a,e.type())),
                                                          UG_NS<dim>::Corner(grid_->getRealImplementation(e).getTarget(),
                                                                             UGGridRenumberer<dim>::verticesDUNEtoUG(b,e.type()))));
      }

      if (codim==1)
        return UG_NS<dim>::levelIndex(UG_NS<dim>::SideVector(grid_->getRealImplementation(e).getTarget(),
                                                             UGGridRenumberer<dim>::facesDUNEtoUG(i,e.type())));

      DUNE_THROW(GridError, "UGGrid<" << dim << "," << dim << ">::subIndex isn't implemented for codim==" << codim );
    }


    //! get number of entities of given codim, type and on this level
    int size (int codim) const {
      if (codim==0)
        return numSimplices_+numPyramids_+numPrisms_+numCubes_;
      if (codim==dim)
        return numVertices_;
      if (codim==dim-1)
        return numEdges_;
      if (codim==1)
        return numTriFaces_+numQuadFaces_;
      DUNE_THROW(NotImplemented, "wrong codim!");
    }

    //! get number of entities of given codim, type and on this level
    int size (GeometryType type) const
    {
      int codim = GridImp::dimension-type.dim();

      if (codim==0) {
        if (type.isSimplex())
          return numSimplices_;
        else if (type.isPyramid())
          return numPyramids_;
        else if (type.isPrism())
          return numPrisms_;
        else if (type.isCube())
          return numCubes_;
        else
          return 0;

      }

      if (codim==dim) {
        return numVertices_;
      }
      if (codim==dim-1) {
        return numEdges_;
      }
      if (codim==1) {
        if (type.isSimplex())
          return numTriFaces_;
        else if (type.isCube())
          return numQuadFaces_;
        else
          return 0;
      }

      DUNE_THROW(NotImplemented, "Wrong codim!");
    }

    /** \brief Deliver all geometry types used in this grid */
    const std::vector<GeometryType>& geomTypes (int codim) const
    {
      return myTypes_[codim];
    }

    /** \brief Return true if e is contained in the index set.

        \note If 'entity' is from another grid this method may still return 'true'.
        This is acceptable by the Dune grid interface specification.
     */
    template <class EntityType>
    bool contains (const EntityType& entity) const
    {
      return entity.level() == level_;
    }

    /** \brief Update the level indices.  This method is called after each grid change */
    void update(const GridImp& grid, int level, std::vector<unsigned int>* nodePermutation=0);

    const GridImp* grid_;
    int level_;

    int numSimplices_;
    int numPyramids_;
    int numPrisms_;
    int numCubes_;
    int numVertices_;
    int numEdges_;
    int numTriFaces_;
    int numQuadFaces_;

    std::vector<GeometryType> myTypes_[dim+1];
  };

  template<class GridImp>
  class UGGridLeafIndexSet : public IndexSet<GridImp,UGGridLeafIndexSet<GridImp>, UG::UINT>
  {
  public:

    /*
       We use the remove_const to extract the Type from the mutable class,
       because the const class is not instantiated yet.
     */
    enum {dim = remove_const<GridImp>::type::dimension};

    //! constructor stores reference to a grid and level
    UGGridLeafIndexSet (const GridImp& g)
      : grid_(g), coarsestLevelWithLeafElements_(0)
    {}

    //! get index of an entity
    /*
       We use the remove_const to extract the Type from the mutable class,
       because the const class is not instantiated yet.
     */
    template<int cd>
    int index (const typename remove_const<GridImp>::type::Traits::template Codim<cd>::Entity& e) const
    {
      return UG_NS<dim>::leafIndex(grid_.getRealImplementation(e).getTarget());
    }

    //! get index of subEntity of a codim 0 entity
    /*
       We use the remove_const to extract the Type from the mutable class,
       because the const class is not instantiated yet.
     */
    template<int cc>
    unsigned int subIndex (const typename remove_const<GridImp>::type::Traits::template Codim<cc>::Entity& e,
                           int i,
                           unsigned int codim) const
    {
      if (cc==dim)
        return UG_NS<dim>::levelIndex(grid_.getRealImplementation(e).getTarget());

      if (codim==0)
        return UG_NS<dim>::leafIndex(grid_.getRealImplementation(e).getTarget());

      const GeometryType type = e.type();

      if (codim==dim)
        return UG_NS<dim>::leafIndex(UG_NS<dim>::Corner(grid_.getRealImplementation(e).getTarget(),
                                                        UGGridRenumberer<dim>::verticesDUNEtoUG(i,type)));

      if (codim==dim-1) {

        int a=ReferenceElements<double,dim>::general(type).subEntity(i,dim-1,0,dim);
        int b=ReferenceElements<double,dim>::general(type).subEntity(i,dim-1,1,dim);
        return UG_NS<dim>::leafIndex(UG_NS<dim>::GetEdge(UG_NS<dim>::Corner(grid_.getRealImplementation(e).getTarget(),
                                                                            UGGridRenumberer<dim>::verticesDUNEtoUG(a,type)),
                                                         UG_NS<dim>::Corner(grid_.getRealImplementation(e).getTarget(),
                                                                            UGGridRenumberer<dim>::verticesDUNEtoUG(b,type))));
      }

      if (codim==1)
        return UG_NS<dim>::leafIndex(UG_NS<dim>::SideVector(grid_.getRealImplementation(e).getTarget(),
                                                            UGGridRenumberer<dim>::facesDUNEtoUG(i,type)));

      DUNE_THROW(GridError, "UGGrid<" << dim << "," << dim << ">::subLeafIndex isn't implemented for codim==" << codim );
    }

    //! get number of entities of given codim and type
    int size (GeometryType type) const
    {
      if (type.dim()==GridImp::dimension) {
        if (type.isSimplex())
          return numSimplices_;
        else if (type.isPyramid())
          return numPyramids_;
        else if (type.isPrism())
          return numPrisms_;
        else if (type.isCube())
          return numCubes_;
        else
          return 0;
      }
      if (type.dim()==0) {
        return numVertices_;
      }
      if (type.dim()==1) {
        return numEdges_;
      }
      if (type.isTriangle())
        return numTriFaces_;
      else if (type.isQuadrilateral())
        return numQuadFaces_;

      return 0;
    }

    //! get number of entities of given codim
    int size (int codim) const
    {
      int s=0;
      const std::vector<GeometryType>& geomTs = geomTypes(codim);
      for (unsigned int i=0; i<geomTs.size(); ++i)
        s += size(geomTs[i]);
      return s;
    }

    /** deliver all geometry types used in this grid */
    const std::vector<GeometryType>& geomTypes (int codim) const
    {
      return myTypes_[codim];
    }

    /** \brief Return true if e is contained in the index set.

        \note If 'entity' is from another grid this method may still return 'true'.
        This is acceptable by the Dune grid interface specification.
     */
    template <class EntityType>
    bool contains (const EntityType& entity) const
    {
      return UG_NS<dim>::isLeaf(GridImp::getRealImplementation(entity).getTarget());
    }


    /** \brief Update the leaf indices.  This method is called after each grid change. */
    void update(std::vector<unsigned int>* nodePermutation=0);

    const GridImp& grid_;

    /** \brief The lowest level that contains leaf elements

       This corresponds to UG's fullRefineLevel, which is, unfortunately only
       computed if you use some nontrivial UG algebra.  Thus we compute it
       ourselves, and use it to speed up the leaf iterators.
     */
    unsigned int coarsestLevelWithLeafElements_;



    int numSimplices_;
    int numPyramids_;
    int numPrisms_;
    int numCubes_;
    int numVertices_;
    int numEdges_;
    int numTriFaces_;
    int numQuadFaces_;

    std::vector<GeometryType> myTypes_[dim+1];
  };


  /** \brief Implementation class for the UGGrid Id sets

     The UGGridGlobalIdSet and the UGGridLocalIdSet are virtually identical. This
     class implements them both at once.  You can select the one you want using
     the <tt>Local</tt> template parameter.
     \tparam Local false for GlobalIdSet, true for LocalIdSet
   */
  template< class GridImp, bool Local >
  class UGGridIdSet
    : public IdSet< GridImp, UGGridIdSet< GridImp, Local >, unsigned int >
  {
    typedef typename remove_const< GridImp >::type::Traits Traits;

    enum {dim = remove_const<GridImp>::type::dimension};

    typedef typename std::pair<const typename UG_NS<dim>::Element*, int> Face;

    /** \brief Look for copy of a face on the next-lower grid level.

       \todo This method is not implemented very efficiently, but I will not put
       further work into it as long as the much-awaited face objects are not included
       in UG.
     */
    static Face getFatherFace(const Face& face) {

      // set up result object
      Face resultFace;
      resultFace.first = UG_NS<dim>::EFather(face.first);

      // If there is no father element then we know there is no father face
      /** \bug This is not true when doing vertical load balancing. */
      if (resultFace.first == NULL)
        return resultFace;

      // Get all corners of the face
      std::set<const typename UG_NS<dim>::Vertex*> corners;

      for (int i=0; i<UG_NS<dim>::Corners_Of_Side(face.first, face.second); i++)
        corners.insert(UG_NS<dim>::Corner(face.first, UG_NS<dim>::Corner_Of_Side(face.first, face.second, i))->myvertex);

      // Loop over all faces of the father element and look for a face that has the same vertices
      for (int i=0; i<UG_NS<dim>::Sides_Of_Elem(resultFace.first); i++) {

        // Copy father face into set
        std::set<const typename UG_NS<dim>::Vertex*> fatherFaceCorners;

        for (int j=0; j<UG_NS<dim>::Corners_Of_Side(resultFace.first, i); j++)
          fatherFaceCorners.insert(UG_NS<dim>::Corner(resultFace.first, UG_NS<dim>::Corner_Of_Side(resultFace.first, i, j))->myvertex);

        // Do the vertex sets match?
        if (corners==fatherFaceCorners) {
          resultFace.second = i;
          return resultFace;
        }

      }

      // No father face found
      resultFace.first = NULL;
      return resultFace;
    }

  public:
<<<<<<< HEAD
    //! get id of an entity
    template< int cd >
    unsigned int id ( const typename Traits::template Codim< cd >::Entity &e ) const
=======
    //! constructor stores reference to a grid
    UGGridIdSet (const GridImp& g) : grid_(g) {}

    /** \brief Get id of an entity

       We use the remove_const to extract the Type from the mutable class,
       because the const class is not instantiated yet.

       \bug Since copies of different entities on different levels are supposed to have the
       same id, we look for the ancestor on the coarsest level that is still a copy of
       the entity we are interested in.  However, the current implementation only searches
       on one processor, while with UG's vertical load balancing the ancestors of an entity
       may be distributed across different processors.  This will lead to very-difficult-to-fix
       bugs.  Unfortunately, the proper fix for this is not easy, either.
     */
    template<int cd>
    unsigned int id (const typename remove_const<GridImp>::type::Traits::template Codim<cd>::Entity& e) const
>>>>>>> 03befe66
    {
      if (cd==0) {
        // If we're asked for the id of an element, and that element is a copy of its father, then
        // we return the id of the lowest ancestor that the element is a copy from.  That way copies
        // of elements have the same id
        const typename UG_NS<dim>::Element* ancestor = (typename UG_NS<dim>::Element* const)( GridImp::getRealImplementation( e ).getTarget() );
        /** \todo We should really be using an isCopy() method rather than hasCopy() */
        while (UG_NS<dim>::EFather(ancestor) && UG_NS<dim>::hasCopy(UG_NS<dim>::EFather(ancestor)))
          ancestor = UG_NS<dim>::EFather(ancestor);

#if defined ModelP
        return ancestor->ge.ddd.gid;
#else
        return UG_NS<dim>::id(ancestor);
#endif
      }

#if defined ModelP
      if (cd == dim) {
        typename UG_NS<dim>::Node *node =
          reinterpret_cast<typename UG_NS<dim>::Node *>( GridImp::getRealImplementation( e ).getTarget() );

        return node->ddd.gid;
      }
      else {
        DUNE_THROW(NotImplemented,
                   (Local ? "Local" : "Global") <<
                   " persistent index for entities which are neither nodes nor elements.");
      }
#else
      return UG_NS<dim>::id( GridImp::getRealImplementation( e ).getTarget() );
#endif

    }

<<<<<<< HEAD
    //! get id of subEntity
    template< int cd >
    unsigned int subId ( const typename Traits::template Codim< cd >::Entity &e, int i, unsigned int codim ) const
=======
    /** \brief Get id of subentity

       We use the remove_const to extract the Type from the mutable class,
       because the const class is not instantiated yet.

       \bug Since copies of different entities on different levels are supposed to have the
       same id, we look for the ancestor on the coarsest level that is still a copy of
       the entity we are interested in.  However, the current implementation only searches
       on one processor, while with UG's vertical load balancing the ancestors of an entity
       may be distributed across different processors.  This will lead to very-difficult-to-fix
       bugs.  Unfortunately, the proper fix for this is not easy, either.
     */
    unsigned int subId (const typename remove_const<GridImp>::type::Traits::template Codim<0>::Entity& e,
                        int i,
                        unsigned int codim) const
>>>>>>> 03befe66
    {
      if( codim == 0 )
        return id< cd >( e );

      const typename UG_NS< dim >::Element *target = GridImp::getRealImplementation( e ).getTarget();
      GeometryType type = e.type();

      // handle edges
      if( dim-codim == 1 )
      {
        const ReferenceElement< void, dim > &refElement = ReferenceElements< void, dim >::general( type );
        const int aDUNE = refElement.subEntity( i, dim-1, 0, dim );
        const int bDUNE = refElement.subEntity( i, dim-1, 1, dim );
        const int aUG = UGGridRenumberer< dim >::verticesDUNEtoUG( aDUNE, type );
        const int bUG = UGGridRenumberer< dim >::verticesDUNEtoUG( bDUNE, type );

        const typename UG_NS< dim >::Edge *edge
          = UG_NS< dim >::GetEdge( UG_NS< dim >::Corner( target, aUG ), UG_NS<dim>::Corner( target, bUG ) );

        // If this edge is the copy of an edge on a lower level we return the id of that lower
        // edge, because Dune wants entities which are copies of each other to have the same id.
<<<<<<< HEAD
        const typename UG_NS< dim >::Edge *fatherEdge = GetFatherEdge( edge );
        while( fatherEdge // fatherEdge exists
=======
        // BUG: in the parallel setting, we only search on our own processor, but the lowest
        // copy may actually be on a different processor!
        const typename UG_NS<dim>::Edge* fatherEdge;
        fatherEdge = GetFatherEdge(edge);

        while (fatherEdge   // fatherEdge exists
>>>>>>> 03befe66
               // ... and it must be a true copy father
               && (  (  (fatherEdge->links[0].nbnode->myvertex == edge->links[0].nbnode->myvertex)
                        && (fatherEdge->links[1].nbnode->myvertex == edge->links[1].nbnode->myvertex) )
                     || (  (fatherEdge->links[0].nbnode->myvertex == edge->links[1].nbnode->myvertex)
                           && (fatherEdge->links[1].nbnode->myvertex == edge->links[0].nbnode->myvertex) ) ) )
        {
          edge = fatherEdge;
          fatherEdge = GetFatherEdge( edge );
        }

#ifdef ModelP
        return (Local) ? edge->id : edge->ddd.gid;
#else
        return edge->id;
#endif
      }

      // handle faces (only 3d)
      if( codim == 1 )
      {
        Face face( target, UGGridRenumberer< dim >::facesDUNEtoUG( i, type ) );

        // If this face is the copy of a face on a lower level we return the id of that lower
        // face, because Dune wants entities which are copies of each other to have the same id.
        // BUG: in the parallel setting, we only search on our own processor, but the lowest
        // copy may actually be on a different processor!
        Face fatherFace;
        fatherFace = getFatherFace( face );
        while( fatherFace.first )
        {
          face = fatherFace;
          fatherFace = getFatherFace( face );
        }

#ifdef ModelP
        if( !Local )
          return UG_NS< dim >::SideVector( face.first, face.second )->ddd.gid;
        else
#endif // #ifdef ModelP
        return UG_NS< dim >::SideVector( face.first, face.second )->id;
      }

      if( codim == dim )
      {
#ifdef ModelP
        if( !Local )
          return UG_NS< dim >::Corner( target, UGGridRenumberer< dim >::verticesDUNEtoUG( i,type ) )->ddd.gid;
        else
#endif // #ifdef ModelP
        return UG_NS< dim >::id( UG_NS< dim >::Corner( target, UGGridRenumberer< dim >::verticesDUNEtoUG( i, type ) ) );
      }

      DUNE_THROW( GridError, "UGGrid< " << dim << " >::subId isn't implemented for codim == " << codim );
    }
  };

} // namespace Dune

#endif // #ifndef DUNE_UGGRID_INDEXSETS_HH<|MERGE_RESOLUTION|>--- conflicted
+++ resolved
@@ -381,29 +381,17 @@
     }
 
   public:
-<<<<<<< HEAD
-    //! get id of an entity
+    /** \brief Get id of an entity
+     *
+     * \bug Since copies of different entities on different levels are supposed to have the
+     *      same id, we look for the ancestor on the coarsest level that is still a copy of
+     *      the entity we are interested in.  However, the current implementation only searches
+     *      on one processor, while with UG's vertical load balancing the ancestors of an entity
+     *      may be distributed across different processors.  This will lead to very-difficult-to-fix
+     *      bugs.  Unfortunately, the proper fix for this is not easy, either.
+     */
     template< int cd >
     unsigned int id ( const typename Traits::template Codim< cd >::Entity &e ) const
-=======
-    //! constructor stores reference to a grid
-    UGGridIdSet (const GridImp& g) : grid_(g) {}
-
-    /** \brief Get id of an entity
-
-       We use the remove_const to extract the Type from the mutable class,
-       because the const class is not instantiated yet.
-
-       \bug Since copies of different entities on different levels are supposed to have the
-       same id, we look for the ancestor on the coarsest level that is still a copy of
-       the entity we are interested in.  However, the current implementation only searches
-       on one processor, while with UG's vertical load balancing the ancestors of an entity
-       may be distributed across different processors.  This will lead to very-difficult-to-fix
-       bugs.  Unfortunately, the proper fix for this is not easy, either.
-     */
-    template<int cd>
-    unsigned int id (const typename remove_const<GridImp>::type::Traits::template Codim<cd>::Entity& e) const
->>>>>>> 03befe66
     {
       if (cd==0) {
         // If we're asked for the id of an element, and that element is a copy of its father, then
@@ -436,30 +424,19 @@
 #else
       return UG_NS<dim>::id( GridImp::getRealImplementation( e ).getTarget() );
 #endif
-
-    }
-
-<<<<<<< HEAD
-    //! get id of subEntity
+    }
+
+    /** \brief Get id of subentity
+     *
+     *  \bug Since copies of different entities on different levels are supposed to have the
+     *       same id, we look for the ancestor on the coarsest level that is still a copy of
+     *       the entity we are interested in.  However, the current implementation only searches
+     *       on one processor, while with UG's vertical load balancing the ancestors of an entity
+     *       may be distributed across different processors.  This will lead to very-difficult-to-fix
+     *       bugs.  Unfortunately, the proper fix for this is not easy, either.
+     */
     template< int cd >
     unsigned int subId ( const typename Traits::template Codim< cd >::Entity &e, int i, unsigned int codim ) const
-=======
-    /** \brief Get id of subentity
-
-       We use the remove_const to extract the Type from the mutable class,
-       because the const class is not instantiated yet.
-
-       \bug Since copies of different entities on different levels are supposed to have the
-       same id, we look for the ancestor on the coarsest level that is still a copy of
-       the entity we are interested in.  However, the current implementation only searches
-       on one processor, while with UG's vertical load balancing the ancestors of an entity
-       may be distributed across different processors.  This will lead to very-difficult-to-fix
-       bugs.  Unfortunately, the proper fix for this is not easy, either.
-     */
-    unsigned int subId (const typename remove_const<GridImp>::type::Traits::template Codim<0>::Entity& e,
-                        int i,
-                        unsigned int codim) const
->>>>>>> 03befe66
     {
       if( codim == 0 )
         return id< cd >( e );
@@ -481,17 +458,10 @@
 
         // If this edge is the copy of an edge on a lower level we return the id of that lower
         // edge, because Dune wants entities which are copies of each other to have the same id.
-<<<<<<< HEAD
+        // BUG: in the parallel setting, we only search on our own processor, but the lowest
+        // copy may actually be on a different processor!
         const typename UG_NS< dim >::Edge *fatherEdge = GetFatherEdge( edge );
         while( fatherEdge // fatherEdge exists
-=======
-        // BUG: in the parallel setting, we only search on our own processor, but the lowest
-        // copy may actually be on a different processor!
-        const typename UG_NS<dim>::Edge* fatherEdge;
-        fatherEdge = GetFatherEdge(edge);
-
-        while (fatherEdge   // fatherEdge exists
->>>>>>> 03befe66
                // ... and it must be a true copy father
                && (  (  (fatherEdge->links[0].nbnode->myvertex == edge->links[0].nbnode->myvertex)
                         && (fatherEdge->links[1].nbnode->myvertex == edge->links[1].nbnode->myvertex) )
@@ -503,7 +473,7 @@
         }
 
 #ifdef ModelP
-        return (Local) ? edge->id : edge->ddd.gid;
+        return (Local ? edge->id : edge->ddd.gid);
 #else
         return edge->id;
 #endif
