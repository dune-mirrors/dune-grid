--- conflicted
+++ resolved
@@ -323,14 +323,9 @@
      The UGGridGlobalIdSet and the UGGridLocalIdSet are identical. This
      class implements them both at once.
    */
-<<<<<<< HEAD
-  template< class GridImp, bool Local >
+  template< class GridImp >
   class UGGridIdSet
-    : public IdSet< GridImp, UGGridIdSet< GridImp, Local >, unsigned int >
-=======
-  template <class GridImp>
-  class UGGridIdSet : public IdSet<GridImp,UGGridIdSet<GridImp>,unsigned int>
->>>>>>> 04436202
+    : public IdSet< GridImp, UGGridIdSet< GridImp >, unsigned int >
   {
     typedef typename remove_const< GridImp >::type::Traits Traits;
 
@@ -339,11 +334,11 @@
     typedef typename std::pair<const typename UG_NS<dim>::Element*, int> Face;
 
     /** \brief Look for copy of a face on the next-lower grid level.
-
-       \todo This method is not implemented very efficiently
-     */
-    static Face getFatherFace(const Face& face) {
-
+     *
+     *  \todo This method is not implemented very efficiently.
+     */
+    static Face getFatherFace ( const Face &face )
+    {
       // set up result object
       Face resultFace;
       resultFace.first = UG_NS<dim>::EFather(face.first);
@@ -473,11 +468,7 @@
         }
 
 #ifdef ModelP
-<<<<<<< HEAD
-        return (Local ? edge->id : edge->ddd.gid);
-=======
         return edge->ddd.gid;
->>>>>>> 04436202
 #else
         return edge->id;
 #endif
@@ -501,35 +492,19 @@
         }
 
 #ifdef ModelP
-<<<<<<< HEAD
-        if( !Local )
-          return UG_NS< dim >::SideVector( face.first, face.second )->ddd.gid;
-        else
-#endif // #ifdef ModelP
+        return UG_NS< dim >::SideVector( face.first, face.second )->ddd.gid;
+#else // #ifdef ModelP
         return UG_NS< dim >::SideVector( face.first, face.second )->id;
-=======
-        return UG_NS<dim>::SideVector(face.first, face.second)->ddd.gid;
-#else
-        return UG_NS<dim>::SideVector(face.first, face.second)->id;
-#endif
->>>>>>> 04436202
+#endif // #else // #ifdef ModelP
       }
 
       if( codim == dim )
       {
 #ifdef ModelP
-<<<<<<< HEAD
-        if( !Local )
-          return UG_NS< dim >::Corner( target, UGGridRenumberer< dim >::verticesDUNEtoUG( i,type ) )->ddd.gid;
-        else
-#endif // #ifdef ModelP
+        return UG_NS< dim >::Corner( target, UGGridRenumberer< dim >::verticesDUNEtoUG( i,type ) )->ddd.gid;
+#else // #ifdef ModelP
         return UG_NS< dim >::id( UG_NS< dim >::Corner( target, UGGridRenumberer< dim >::verticesDUNEtoUG( i, type ) ) );
-=======
-        return UG_NS<dim>::Corner(target, UGGridRenumberer<dim>::verticesDUNEtoUG(i,type))->ddd.gid;
-#else
-        return UG_NS<dim>::id(UG_NS<dim>::Corner(target,UGGridRenumberer<dim>::verticesDUNEtoUG(i,type)));
-#endif
->>>>>>> 04436202
+#endif // #else // #ifdef ModelP
       }
 
       DUNE_THROW( GridError, "UGGrid< " << dim << " >::subId isn't implemented for codim == " << codim );
