// -*- tab-width: 4; indent-tabs-mode: nil; c-basic-offset: 2 -*-
// vi: set et ts=4 sw=2 sts=2:
#ifndef DUNE_UGGRID_INDEXSETS_HH
#define DUNE_UGGRID_INDEXSETS_HH

/** \file
    \brief The index and id sets for the UGGrid class
 */

#include <vector>
#include <set>

#include <dune/grid/common/grid.hh>

namespace Dune {

  template<class GridImp>
  class UGGridLevelIndexSet : public IndexSet<GridImp,UGGridLevelIndexSet<GridImp>, UG::UINT>
  {
    enum {dim = GridImp::dimension};

  public:

    /** \brief Default constructor

       Unfortunately we can't force the user to init grid_ and level_, because
       UGGridLevelIndexSets are meant to be stored in an array.

       \todo I want to make this constructor private, but I can't, because
       it is called by UGGrid through a std::vector::resize()
     */
    UGGridLevelIndexSet ()
      : level_(0),
        numSimplices_(0),
        numPyramids_(0),
        numPrisms_(0),
        numCubes_(0),
        numVertices_(0),
        numEdges_(0),
        numTriFaces_(0),
        numQuadFaces_(0)
    {}

    //! get index of an entity
    template<int cd>
    unsigned int index (const typename GridImp::Traits::template Codim<cd>::Entity& e) const
    {
      return UG_NS<dim>::levelIndex(grid_->getRealImplementation(e).getTarget());
    }

    //! get index of subEntity of a codim 0 entity
    template<int cc>
    unsigned int subIndex (const typename GridImp::Traits::template Codim<cc>::Entity& e,
                           int i,
                           unsigned int codim) const
    {
      if (cc==dim)
        return UG_NS<dim>::levelIndex(grid_->getRealImplementation(e).getTarget());

      if (codim==dim)
        return UG_NS<dim>::levelIndex(UG_NS<dim>::Corner(grid_->getRealImplementation(e).getTarget(),
                                                         UGGridRenumberer<dim>::verticesDUNEtoUG(i,e.type())));

      if (codim==0)
        return UG_NS<dim>::levelIndex(grid_->getRealImplementation(e).getTarget());

      if (codim==dim-1) {

        int a=ReferenceElements<double,dim>::general(e.type()).subEntity(i,dim-1,0,dim);
        int b=ReferenceElements<double,dim>::general(e.type()).subEntity(i,dim-1,1,dim);
        return UG_NS<dim>::levelIndex(UG_NS<dim>::GetEdge(UG_NS<dim>::Corner(grid_->getRealImplementation(e).getTarget(),
                                                                             UGGridRenumberer<dim>::verticesDUNEtoUG(a,e.type())),
                                                          UG_NS<dim>::Corner(grid_->getRealImplementation(e).getTarget(),
                                                                             UGGridRenumberer<dim>::verticesDUNEtoUG(b,e.type()))));
      }

      if (codim==1)
        return UG_NS<dim>::levelIndex(UG_NS<dim>::SideVector(grid_->getRealImplementation(e).getTarget(),
                                                             UGGridRenumberer<dim>::facesDUNEtoUG(i,e.type())));

      DUNE_THROW(GridError, "UGGrid<" << dim << "," << dim << ">::subIndex isn't implemented for codim==" << codim );
    }


    //! get number of entities of given codim, type and on this level
    int size (int codim) const {
      if (codim==0)
        return numSimplices_+numPyramids_+numPrisms_+numCubes_;
      if (codim==dim)
        return numVertices_;
      if (codim==dim-1)
        return numEdges_;
      if (codim==1)
        return numTriFaces_+numQuadFaces_;
      DUNE_THROW(NotImplemented, "wrong codim!");
    }

    //! get number of entities of given codim, type and on this level
    int size (GeometryType type) const
    {
      int codim = GridImp::dimension-type.dim();

      if (codim==0) {
        if (type.isSimplex())
          return numSimplices_;
        else if (type.isPyramid())
          return numPyramids_;
        else if (type.isPrism())
          return numPrisms_;
        else if (type.isCube())
          return numCubes_;
        else
          return 0;

      }

      if (codim==dim) {
        return numVertices_;
      }
      if (codim==dim-1) {
        return numEdges_;
      }
      if (codim==1) {
        if (type.isSimplex())
          return numTriFaces_;
        else if (type.isCube())
          return numQuadFaces_;
        else
          return 0;
      }

      DUNE_THROW(NotImplemented, "Wrong codim!");
    }

    /** \brief Deliver all geometry types used in this grid */
    const std::vector<GeometryType>& geomTypes (int codim) const
    {
      return myTypes_[codim];
    }

    /** \brief Return true if e is contained in the index set.

        \note If 'entity' is from another grid this method may still return 'true'.
        This is acceptable by the Dune grid interface specification.
     */
    template <class EntityType>
    bool contains (const EntityType& entity) const
    {
      return entity.level() == level_;
    }

    /** \brief Update the level indices.  This method is called after each grid change */
    void update(const GridImp& grid, int level, std::vector<unsigned int>* nodePermutation=0);

    const GridImp* grid_;
    int level_;

    int numSimplices_;
    int numPyramids_;
    int numPrisms_;
    int numCubes_;
    int numVertices_;
    int numEdges_;
    int numTriFaces_;
    int numQuadFaces_;

    std::vector<GeometryType> myTypes_[dim+1];
  };

  template<class GridImp>
  class UGGridLeafIndexSet : public IndexSet<GridImp,UGGridLeafIndexSet<GridImp>, UG::UINT>
  {
  public:

    /*
       We use the remove_const to extract the Type from the mutable class,
       because the const class is not instantiated yet.
     */
    enum {dim = remove_const<GridImp>::type::dimension};

    //! constructor stores reference to a grid and level
    UGGridLeafIndexSet (const GridImp& g)
      : grid_(g), coarsestLevelWithLeafElements_(0)
    {}

    //! get index of an entity
    /*
       We use the remove_const to extract the Type from the mutable class,
       because the const class is not instantiated yet.
     */
    template<int cd>
    int index (const typename remove_const<GridImp>::type::Traits::template Codim<cd>::Entity& e) const
    {
      return UG_NS<dim>::leafIndex(grid_.getRealImplementation(e).getTarget());
    }

    //! get index of subEntity of a codim 0 entity
    /*
       We use the remove_const to extract the Type from the mutable class,
       because the const class is not instantiated yet.
     */
    template<int cc>
    unsigned int subIndex (const typename remove_const<GridImp>::type::Traits::template Codim<cc>::Entity& e,
                           int i,
                           unsigned int codim) const
    {
      if (cc==dim)
        return UG_NS<dim>::leafIndex(grid_.getRealImplementation(e).getTarget());

      if (codim==0)
        return UG_NS<dim>::leafIndex(grid_.getRealImplementation(e).getTarget());

      const GeometryType type = e.type();

      if (codim==dim)
        return UG_NS<dim>::leafIndex(UG_NS<dim>::Corner(grid_.getRealImplementation(e).getTarget(),
                                                        UGGridRenumberer<dim>::verticesDUNEtoUG(i,type)));

      if (codim==dim-1) {

        int a=ReferenceElements<double,dim>::general(type).subEntity(i,dim-1,0,dim);
        int b=ReferenceElements<double,dim>::general(type).subEntity(i,dim-1,1,dim);
        return UG_NS<dim>::leafIndex(UG_NS<dim>::GetEdge(UG_NS<dim>::Corner(grid_.getRealImplementation(e).getTarget(),
                                                                            UGGridRenumberer<dim>::verticesDUNEtoUG(a,type)),
                                                         UG_NS<dim>::Corner(grid_.getRealImplementation(e).getTarget(),
                                                                            UGGridRenumberer<dim>::verticesDUNEtoUG(b,type))));
      }

      if (codim==1)
        return UG_NS<dim>::leafIndex(UG_NS<dim>::SideVector(grid_.getRealImplementation(e).getTarget(),
                                                            UGGridRenumberer<dim>::facesDUNEtoUG(i,type)));

      DUNE_THROW(GridError, "UGGrid<" << dim << "," << dim << ">::subLeafIndex isn't implemented for codim==" << codim );
    }

    //! get number of entities of given codim and type
    int size (GeometryType type) const
    {
      if (type.dim()==GridImp::dimension) {
        if (type.isSimplex())
          return numSimplices_;
        else if (type.isPyramid())
          return numPyramids_;
        else if (type.isPrism())
          return numPrisms_;
        else if (type.isCube())
          return numCubes_;
        else
          return 0;
      }
      if (type.dim()==0) {
        return numVertices_;
      }
      if (type.dim()==1) {
        return numEdges_;
      }
      if (type.isTriangle())
        return numTriFaces_;
      else if (type.isQuadrilateral())
        return numQuadFaces_;

      return 0;
    }

    //! get number of entities of given codim
    int size (int codim) const
    {
      int s=0;
      const std::vector<GeometryType>& geomTs = geomTypes(codim);
      for (unsigned int i=0; i<geomTs.size(); ++i)
        s += size(geomTs[i]);
      return s;
    }

    /** deliver all geometry types used in this grid */
    const std::vector<GeometryType>& geomTypes (int codim) const
    {
      return myTypes_[codim];
    }

    /** \brief Return true if e is contained in the index set.

        \note If 'entity' is from another grid this method may still return 'true'.
        This is acceptable by the Dune grid interface specification.
     */
    template <class EntityType>
    bool contains (const EntityType& entity) const
    {
      return UG_NS<dim>::isLeaf(GridImp::getRealImplementation(entity).getTarget());
    }


    /** \brief Update the leaf indices.  This method is called after each grid change. */
    void update(std::vector<unsigned int>* nodePermutation=0);

    const GridImp& grid_;

    /** \brief The lowest level that contains leaf elements

       This corresponds to UG's fullRefineLevel, which is, unfortunately only
       computed if you use some nontrivial UG algebra.  Thus we compute it
       ourselves, and use it to speed up the leaf iterators.
     */
    unsigned int coarsestLevelWithLeafElements_;



    int numSimplices_;
    int numPyramids_;
    int numPrisms_;
    int numCubes_;
    int numVertices_;
    int numEdges_;
    int numTriFaces_;
    int numQuadFaces_;

    std::vector<GeometryType> myTypes_[dim+1];
  };


  /** \brief Implementation class for the UGGrid Id sets

     The UGGridGlobalIdSet and the UGGridLocalIdSet are identical. This
     class implements them both at once.
   */
<<<<<<< HEAD
  template< class GridImp >
  class UGGridIdSet
    : public IdSet< GridImp, UGGridIdSet< GridImp >, unsigned int >
=======
  template <class GridImp>
  class UGGridIdSet : public IdSet<GridImp,UGGridIdSet<GridImp>,typename UG_NS<GridImp::dimension>::UG_ID_TYPE>
>>>>>>> 41c8275f
  {
    typedef typename remove_const< GridImp >::type::Traits Traits;

    enum {dim = remove_const<GridImp>::type::dimension};

    typedef typename std::pair<const typename UG_NS<dim>::Element*, int> Face;

    /** \brief Look for copy of a face on the next-lower grid level.
     *
     *  \todo This method is not implemented very efficiently.
     */
    static Face getFatherFace ( const Face &face )
    {
      // set up result object
      Face resultFace;
      resultFace.first = UG_NS<dim>::EFather(face.first);

      // If there is no father element then we know there is no father face
      /** \bug This is not true when doing vertical load balancing. */
      if (resultFace.first == NULL)
        return resultFace;

      // Get all corners of the face
      std::set<const typename UG_NS<dim>::Vertex*> corners;

      for (int i=0; i<UG_NS<dim>::Corners_Of_Side(face.first, face.second); i++)
        corners.insert(UG_NS<dim>::Corner(face.first, UG_NS<dim>::Corner_Of_Side(face.first, face.second, i))->myvertex);

      // Loop over all faces of the father element and look for a face that has the same vertices
      for (int i=0; i<UG_NS<dim>::Sides_Of_Elem(resultFace.first); i++) {

        // Copy father face into set
        std::set<const typename UG_NS<dim>::Vertex*> fatherFaceCorners;

        for (int j=0; j<UG_NS<dim>::Corners_Of_Side(resultFace.first, i); j++)
          fatherFaceCorners.insert(UG_NS<dim>::Corner(resultFace.first, UG_NS<dim>::Corner_Of_Side(resultFace.first, i, j))->myvertex);

        // Do the vertex sets match?
        if (corners==fatherFaceCorners) {
          resultFace.second = i;
          return resultFace;
        }

      }

      // No father face found
      resultFace.first = NULL;
      return resultFace;
    }

  public:
    /** \brief Get id of an entity
     *
     * \bug Since copies of different entities on different levels are supposed to have the
     *      same id, we look for the ancestor on the coarsest level that is still a copy of
     *      the entity we are interested in.  However, the current implementation only searches
     *      on one processor, while with UG's vertical load balancing the ancestors of an entity
     *      may be distributed across different processors.  This will lead to very-difficult-to-fix
     *      bugs.  Unfortunately, the proper fix for this is not easy, either.
     */
<<<<<<< HEAD
    template< int cd >
    unsigned int id ( const typename Traits::template Codim< cd >::Entity &e ) const
=======
    template<int cd>
    typename UG_NS<dim>::UG_ID_TYPE id (const typename remove_const<GridImp>::type::Traits::template Codim<cd>::Entity& e) const
>>>>>>> 41c8275f
    {
      if (cd==0) {
        // If we're asked for the id of an element, and that element is a copy of its father, then
        // we return the id of the lowest ancestor that the element is a copy from.  That way copies
        // of elements have the same id
        const typename UG_NS<dim>::Element* ancestor = (typename UG_NS<dim>::Element* const)( GridImp::getRealImplementation( e ).getTarget() );
        /** \todo We should really be using an isCopy() method rather than hasCopy() */
        while (UG_NS<dim>::EFather(ancestor) && UG_NS<dim>::hasCopy(UG_NS<dim>::EFather(ancestor)))
          ancestor = UG_NS<dim>::EFather(ancestor);

#if defined ModelP
        return ancestor->ge.ddd.gid;
#else
        return UG_NS<dim>::id(ancestor);
#endif
      }

#if defined ModelP
      if (cd == dim) {
        typename UG_NS<dim>::Node *node =
          reinterpret_cast<typename UG_NS<dim>::Node *>( GridImp::getRealImplementation( e ).getTarget() );

        return node->myvertex->iv.ddd.gid;
      }
      else {
        DUNE_THROW(NotImplemented,
                   "persistent ids for entities which are neither nodes nor elements.");
      }
#else
      return UG_NS<dim>::id( GridImp::getRealImplementation( e ).getTarget() );
#endif
    }

    /** \brief Get id of subentity
     *
     *  \bug Since copies of different entities on different levels are supposed to have the
     *       same id, we look for the ancestor on the coarsest level that is still a copy of
     *       the entity we are interested in.  However, the current implementation only searches
     *       on one processor, while with UG's vertical load balancing the ancestors of an entity
     *       may be distributed across different processors.  This will lead to very-difficult-to-fix
     *       bugs.  Unfortunately, the proper fix for this is not easy, either.
     */
<<<<<<< HEAD
    template< int cd >
    unsigned int subId ( const typename Traits::template Codim< cd >::Entity &e, int i, unsigned int codim ) const
=======
    typename UG_NS<dim>::UG_ID_TYPE subId (const typename remove_const<GridImp>::type::Traits::template Codim<0>::Entity& e,
                                           int i,
                                           unsigned int codim) const
>>>>>>> 41c8275f
    {
      if( codim == 0 )
        return id< cd >( e );

      const typename UG_NS< dim >::Element *target = GridImp::getRealImplementation( e ).getTarget();
      GeometryType type = e.type();

      // handle edges
      if( dim-codim == 1 )
      {
        const ReferenceElement< void, dim > &refElement = ReferenceElements< void, dim >::general( type );
        const int aDUNE = refElement.subEntity( i, dim-1, 0, dim );
        const int bDUNE = refElement.subEntity( i, dim-1, 1, dim );
        const int aUG = UGGridRenumberer< dim >::verticesDUNEtoUG( aDUNE, type );
        const int bUG = UGGridRenumberer< dim >::verticesDUNEtoUG( bDUNE, type );

        const typename UG_NS< dim >::Edge *edge
          = UG_NS< dim >::GetEdge( UG_NS< dim >::Corner( target, aUG ), UG_NS<dim>::Corner( target, bUG ) );

        // If this edge is the copy of an edge on a lower level we return the id of that lower
        // edge, because Dune wants entities which are copies of each other to have the same id.
        // BUG: in the parallel setting, we only search on our own processor, but the lowest
        // copy may actually be on a different processor!
        const typename UG_NS< dim >::Edge *fatherEdge = GetFatherEdge( edge );
        while( fatherEdge // fatherEdge exists
               // ... and it must be a true copy father
               && (  (  (fatherEdge->links[0].nbnode->myvertex == edge->links[0].nbnode->myvertex)
                        && (fatherEdge->links[1].nbnode->myvertex == edge->links[1].nbnode->myvertex) )
                     || (  (fatherEdge->links[0].nbnode->myvertex == edge->links[1].nbnode->myvertex)
                           && (fatherEdge->links[1].nbnode->myvertex == edge->links[0].nbnode->myvertex) ) ) )
        {
          edge = fatherEdge;
          fatherEdge = GetFatherEdge( edge );
        }

#ifdef ModelP
        return edge->ddd.gid;
#else
        return edge->id;
#endif
      }

      // handle faces (only 3d)
      if( codim == 1 )
      {
        Face face( target, UGGridRenumberer< dim >::facesDUNEtoUG( i, type ) );

        // If this face is the copy of a face on a lower level we return the id of that lower
        // face, because Dune wants entities which are copies of each other to have the same id.
        // BUG: in the parallel setting, we only search on our own processor, but the lowest
        // copy may actually be on a different processor!
        Face fatherFace;
        fatherFace = getFatherFace( face );
        while( fatherFace.first )
        {
          face = fatherFace;
          fatherFace = getFatherFace( face );
        }

#ifdef ModelP
        return UG_NS< dim >::SideVector( face.first, face.second )->ddd.gid;
#else // #ifdef ModelP
        return UG_NS< dim >::SideVector( face.first, face.second )->id;
#endif // #else // #ifdef ModelP
      }

      if( codim == dim )
      {
#ifdef ModelP
        return UG_NS< dim >::Corner( target, UGGridRenumberer< dim >::verticesDUNEtoUG( i,type ) )->myvertex->iv.ddd.gid;
#else // #ifdef ModelP
        return UG_NS< dim >::id( UG_NS< dim >::Corner( target, UGGridRenumberer< dim >::verticesDUNEtoUG( i, type ) ) );
#endif // #else // #ifdef ModelP
      }

      DUNE_THROW( GridError, "UGGrid< " << dim << " >::subId isn't implemented for codim == " << codim );
    }
  };

} // namespace Dune

#endif // #ifndef DUNE_UGGRID_INDEXSETS_HH<|MERGE_RESOLUTION|>--- conflicted
+++ resolved
@@ -323,15 +323,12 @@
      The UGGridGlobalIdSet and the UGGridLocalIdSet are identical. This
      class implements them both at once.
    */
-<<<<<<< HEAD
   template< class GridImp >
   class UGGridIdSet
-    : public IdSet< GridImp, UGGridIdSet< GridImp >, unsigned int >
-=======
-  template <class GridImp>
-  class UGGridIdSet : public IdSet<GridImp,UGGridIdSet<GridImp>,typename UG_NS<GridImp::dimension>::UG_ID_TYPE>
->>>>>>> 41c8275f
+    : public IdSet< GridImp, UGGridIdSet< GridImp >, typename UG_NS< GridImp::dimension >::UG_ID_TYPE >
   {
+    typedef IdSet< GridImp, UGGridIdSet< GridImp >, typename UG_NS< GridImp::dimension >::UG_ID_TYPE > Base;
+
     typedef typename remove_const< GridImp >::type::Traits Traits;
 
     enum {dim = remove_const<GridImp>::type::dimension};
@@ -382,6 +379,8 @@
     }
 
   public:
+    typedef typename Base::IdType IdType;
+
     /** \brief Get id of an entity
      *
      * \bug Since copies of different entities on different levels are supposed to have the
@@ -391,13 +390,8 @@
      *      may be distributed across different processors.  This will lead to very-difficult-to-fix
      *      bugs.  Unfortunately, the proper fix for this is not easy, either.
      */
-<<<<<<< HEAD
     template< int cd >
-    unsigned int id ( const typename Traits::template Codim< cd >::Entity &e ) const
-=======
-    template<int cd>
-    typename UG_NS<dim>::UG_ID_TYPE id (const typename remove_const<GridImp>::type::Traits::template Codim<cd>::Entity& e) const
->>>>>>> 41c8275f
+    IdType id ( const typename Traits::template Codim< cd >::Entity &e ) const
     {
       if (cd==0) {
         // If we're asked for the id of an element, and that element is a copy of its father, then
@@ -440,14 +434,8 @@
      *       may be distributed across different processors.  This will lead to very-difficult-to-fix
      *       bugs.  Unfortunately, the proper fix for this is not easy, either.
      */
-<<<<<<< HEAD
     template< int cd >
-    unsigned int subId ( const typename Traits::template Codim< cd >::Entity &e, int i, unsigned int codim ) const
-=======
-    typename UG_NS<dim>::UG_ID_TYPE subId (const typename remove_const<GridImp>::type::Traits::template Codim<0>::Entity& e,
-                                           int i,
-                                           unsigned int codim) const
->>>>>>> 41c8275f
+    IdType subId ( const typename Traits::template Codim< cd >::Entity &e, int i, unsigned int codim ) const
     {
       if( codim == 0 )
         return id< cd >( e );
