// -*- tab-width: 4; indent-tabs-mode: nil; c-basic-offset: 2 -*-
// vi: set et ts=4 sw=2 sts=2:
#ifndef DUNE_GEOGRID_ITERATOR_HH
#define DUNE_GEOGRID_ITERATOR_HH

#include <dune/geometry/referenceelements.hh>

#include <dune/grid/geometrygrid/declaration.hh>
#include <dune/grid/geometrygrid/entitypointer.hh>

namespace Dune
{

  namespace GeoGrid
  {

    // Internal Forward Declarations
    // -----------------------------

    template< class Traits, bool fake = Traits::fake >
    class Iterator;

    template< class Grid >
    class HierarchicIterator;



    // PartitionIteratorFilter
    // -----------------------

    template< int codim, PartitionIteratorType pitype, class Grid >
    struct PartitionIteratorFilter;

    template< int codim, class Grid >
    struct PartitionIteratorFilter< codim, Interior_Partition, Grid >
    {
      static const int dimension = remove_const< Grid >::type::dimension;
      static const int codimension = codim;

      static const PartitionIteratorType Element_Partition = Interior_Partition;

      typedef typename remove_const< Grid >::type::ctype ctype;
      typedef typename remove_const< Grid >::type::Traits::template Codim< 0 >::Entity Element;
<<<<<<< HEAD
      typedef GenericReferenceElement< void, dimension > ReferenceElement;
=======
      typedef ReferenceElement< ctype, dimension > RefElement;
>>>>>>> 314794fa

      static bool apply ( const RefElement &refElement,
                          const Element &element, int subEntity )
      {
        const int size = refElement.size( subEntity, codim, dimension );
        for( int i = 0; i < size; ++i )
        {
          const int j = refElement.subEntity( subEntity, codim, i, dimension );
          PartitionType type = element.template subEntity< dimension >( j )->partitionType();
          if( type == InteriorEntity )
            return true;
        }
        return false;
      }
    };

    template< int codim, class Grid >
    struct PartitionIteratorFilter< codim, InteriorBorder_Partition, Grid >
    {
      static const int dimension = remove_const< Grid >::type::dimension;
      static const int codimension = codim;

      static const PartitionIteratorType Element_Partition = Interior_Partition;

      typedef typename remove_const< Grid >::type::ctype ctype;
      typedef typename remove_const< Grid >::type::Traits::template Codim< 0 >::Entity Element;
<<<<<<< HEAD
      typedef GenericReferenceElement< void, dimension > ReferenceElement;
=======
      typedef ReferenceElement< ctype, dimension > RefElement;
>>>>>>> 314794fa

      static bool apply ( const RefElement &refElement,
                          const Element &element, int subEntity )
      {
        return true;
      }
    };

    template< int codim, class Grid >
    struct PartitionIteratorFilter< codim, Overlap_Partition, Grid >
    {
      static const int dimension = remove_const< Grid >::type::dimension;
      static const int codimension = codim;

      static const PartitionIteratorType Element_Partition = Overlap_Partition;

      typedef typename remove_const< Grid >::type::ctype ctype;
      typedef typename remove_const< Grid >::type::Traits::template Codim< 0 >::Entity Element;
<<<<<<< HEAD
      typedef GenericReferenceElement< void, dimension > ReferenceElement;
=======
      typedef ReferenceElement< ctype, dimension > RefElement;
>>>>>>> 314794fa

      static bool apply ( const RefElement &refElement,
                          const Element &element, int subEntity )
      {
        if( element.partitionType() == InteriorEntity )
          return true;

        const int size = refElement.size( subEntity, codim, dimension );
        for( int i = 0; i < size; ++i )
        {
          const int j = refElement.subEntity( subEntity, codim, i, dimension );
          PartitionType type = element.template subEntity< dimension >( j )->partitionType();
          if( (type == OverlapEntity) || (type == BorderEntity) )
            return true;
        }
        return false;
      }
    };

    template< int codim, class Grid >
    struct PartitionIteratorFilter< codim, OverlapFront_Partition, Grid >
    {
      static const int dimension = remove_const< Grid >::type::dimension;
      static const int codimension = codim;

      static const PartitionIteratorType Element_Partition = Overlap_Partition;

      typedef typename remove_const< Grid >::type::ctype ctype;
      typedef typename remove_const< Grid >::type::Traits::template Codim< 0 >::Entity Element;
<<<<<<< HEAD
      typedef GenericReferenceElement< void, dimension > ReferenceElement;
=======
      typedef ReferenceElement< ctype, dimension > RefElement;
>>>>>>> 314794fa

      static bool apply ( const RefElement &refElement,
                          const Element &element, int subEntity )
      {
        return true;
      }
    };

    template< int codim, class Grid >
    struct PartitionIteratorFilter< codim, All_Partition, Grid >
    {
      static const int dimension = remove_const< Grid >::type::dimension;
      static const int codimension = codim;

      static const PartitionIteratorType Element_Partition = All_Partition;

      typedef typename remove_const< Grid >::type::ctype ctype;
      typedef typename remove_const< Grid >::type::Traits::template Codim< 0 >::Entity Element;
<<<<<<< HEAD
      typedef GenericReferenceElement< void, dimension > ReferenceElement;
=======
      typedef ReferenceElement< ctype, dimension > RefElement;
>>>>>>> 314794fa

      static bool apply ( const RefElement &refElement,
                          const Element &element, int subEntity )
      {
        return true;
      }
    };

    template< int codim, class Grid >
    struct PartitionIteratorFilter< codim, Ghost_Partition, Grid >
    {
      static const int dimension = remove_const< Grid >::type::dimension;
      static const int codimension = codim;

      static const PartitionIteratorType Element_Partition = Ghost_Partition;

      typedef typename remove_const< Grid >::type::ctype ctype;
      typedef typename remove_const< Grid >::type::Traits::template Codim< 0 >::Entity Element;
<<<<<<< HEAD
      typedef GenericReferenceElement< void, dimension > ReferenceElement;
=======
      typedef ReferenceElement< ctype, dimension > RefElement;
>>>>>>> 314794fa

      static bool apply ( const RefElement &refElement,
                          const Element &element, int subEntity )
      {
        const int size = refElement.size( subEntity, codim, dimension );
        for( int i = 0; i < size; ++i )
        {
          const int j = refElement.subEntity( subEntity, codim, i, dimension );
          PartitionType type = element.template subEntity< dimension >( j )->partitionType();
          if( type == GhostEntity )
            return true;
        }
        return false;
      }
    };



    // Iterator (real)
    // ---------------

    template< class Traits >
    class Iterator< Traits, false >
      : public EntityPointer< Traits, false >
    {
      typedef EntityPointer< Traits, false > Base;

      typedef typename Traits::Grid Grid;

    public:
      typedef typename Traits::IteratorType IteratorType;

    protected:
      typedef typename Base::EntityImpl EntityImpl;

      using Base::hostEntityIterator_;
      using Base::entityImpl;
      using Base::grid;

    public:
      Iterator ( const Grid &grid, int level, IteratorType type )
        : Base( grid, Traits::getHostEntityIterator( grid.hostGrid(), level, type ) )
      {}

      void increment ()
      {
        ++hostEntityIterator_;
        entityImpl() = EntityImpl( grid() );
      }
    };



    // Iterator (fake)
    // ---------------

    template< class Traits >
    class Iterator< Traits, true >
      : public EntityPointer< Traits, true >
    {
      typedef EntityPointer< Traits, true > Base;

      typedef typename Traits::Grid Grid;

    public:
      static const int dimension = Traits::dimension;
      static const int codimension = Traits::codimension;

      typedef typename Traits::IteratorType IteratorType;

    private:
      typedef typename Traits::Filter Filter;

      typedef typename Traits::HostElement HostElement;
      typedef typename Traits::HostElementIterator HostElementIterator;
      typedef typename Traits::HostIndexSet HostIndexSet;

    protected:
      typedef typename Base::EntityImpl EntityImpl;

      using Base::hostElementIterator_;
      using Base::entityImpl;
      using Base::grid;

    public:
      Iterator ( const Grid &grid, int level, IteratorType type )
        : Base( grid, Traits::getHostElementIterator( grid.hostGrid(), level, type ), -1 ),
          hostEnd_( Traits::getHostElementIterator( grid.hostGrid(), level, Traits::end ) ),
          hostIndexSet_( &Traits::getHostIndexSet( grid.hostGrid(), level ) )
      {
        if( hostElementIterator_ != hostEnd_ )
        {
          visited_.resize( hostIndexSet_->size( codimension ), false );
          increment();
        }
      }

      void increment ()
      {
        typedef typename Traits::ctype ctype;

        int subEntity = this->subEntity();
        while( hostElementIterator_ != hostEnd_ )
        {
          const HostElement &hostElement = *hostElementIterator_;

<<<<<<< HEAD
          const GenericReferenceElement< void, dimension > &refElement
            = GenericReferenceElements< void, dimension >::general( hostElement.type() );
=======
          const ReferenceElement< ctype, dimension > &refElement
            = ReferenceElements< ctype, dimension >::general( hostElement.type() );
>>>>>>> 314794fa

          ++subEntity;
          const int count = refElement.size( codimension );
          for( ; subEntity < count; ++subEntity )
          {
            if( !Filter::apply( refElement, hostElement, subEntity ) )
              continue;

            const size_t index = hostIndexSet_->subIndex( hostElement, subEntity, codimension );
            if( !visited_[ index ] )
            {
              visited_[ index ] = true;
              entityImpl() = EntityImpl( grid(), subEntity );
              return;
            }
          }
          ++hostElementIterator_;
          subEntity = -1;
        }
        entityImpl() = EntityImpl( grid(), subEntity );
      }

    private:
      HostElementIterator hostEnd_;
      const HostIndexSet *hostIndexSet_;
      std::vector< bool > visited_;
    };



    // LeafIteratorTraits
    // ------------------

    template< int codim, PartitionIteratorType pitype, class Grid >
    struct LeafIteratorTraits
      : public EntityPointerTraits< codim, Grid >
    {
      typedef typename EntityPointerTraits< codim, Grid >::HostGrid HostGrid;

      typedef PartitionIteratorFilter< codim, pitype, HostGrid > Filter;

      static const PartitionIteratorType Entity_Partition = pitype;
      static const PartitionIteratorType Element_Partition = Filter::Element_Partition;

      typedef typename HostGrid::template Codim< codim >
      ::template Partition< Entity_Partition >::LeafIterator
      HostEntityIterator;
      typedef typename HostGrid::template Codim< 0 >
      ::template Partition< Element_Partition >::LeafIterator
      HostElementIterator;

      typedef typename HostGrid::LeafIndexSet HostIndexSet;

      enum IteratorType { begin, end };

      static HostEntityIterator
      getHostEntityIterator ( const HostGrid &hostGrid, int level, IteratorType type )
      {
        if( type == begin )
          return hostGrid.template leafbegin< codim, Entity_Partition >();
        else
          return hostGrid.template leafend< codim, Entity_Partition >();
      }

      static HostElementIterator
      getHostElementIterator ( const HostGrid &hostGrid, int level, IteratorType type )
      {
        if( type == begin )
          return hostGrid.template leafbegin< 0, Element_Partition >();
        else
          return hostGrid.template leafend< 0, Element_Partition >();
      }

      static const HostIndexSet &getHostIndexSet ( const HostGrid &hostGrid, int level )
      {
        return hostGrid.leafIndexSet();
      }
    };



    // LevelIteratorTraits
    // -------------------

    template< int codim, PartitionIteratorType pitype, class Grid >
    struct LevelIteratorTraits
      : public EntityPointerTraits< codim, Grid >
    {
      typedef typename EntityPointerTraits< codim, Grid >::HostGrid HostGrid;

      typedef PartitionIteratorFilter< codim, pitype, HostGrid > Filter;

      static const PartitionIteratorType Entity_Partition = pitype;
      static const PartitionIteratorType Element_Partition = Filter::Element_Partition;

      typedef typename HostGrid::template Codim< codim >
      ::template Partition< Entity_Partition >::LevelIterator
      HostEntityIterator;
      typedef typename HostGrid::template Codim< 0 >
      ::template Partition< Element_Partition >::LevelIterator
      HostElementIterator;

      typedef typename HostGrid::LevelIndexSet HostIndexSet;

      enum IteratorType { begin, end };

      static HostEntityIterator
      getHostEntityIterator ( const HostGrid &hostGrid, int level, IteratorType type )
      {
        if( type == begin )
          return hostGrid.template lbegin< codim, Entity_Partition >( level );
        else
          return hostGrid.template lend< codim, Entity_Partition >( level );
      }

      static HostElementIterator
      getHostElementIterator ( const HostGrid &hostGrid, int level, IteratorType type )
      {
        if( type == begin )
          return hostGrid.template lbegin< 0, Element_Partition >( level );
        else
          return hostGrid.template lend< 0, Element_Partition >( level );
      }

      static const HostIndexSet &getHostIndexSet ( const HostGrid &hostGrid, int level )
      {
        return hostGrid.levelIndexSet( level );
      }
    };



    // HierarchicIteratorTraits
    // ------------------------

    template< class Grid >
    struct HierarchicIteratorTraits
      : public EntityPointerTraits< 0, Grid >
    {
      typedef typename remove_const< Grid >::type::Traits Traits;

      typedef typename Traits::HostGrid::Traits::HierarchicIterator HostEntityIterator;
      typedef typename Traits::HostGrid::Traits::HierarchicIterator HostElementIterator;
    };



    // HierarchicIterator
    // ------------------

    template< class Grid >
    class HierarchicIterator
      : public EntityPointer< HierarchicIteratorTraits< Grid > >
    {
      typedef HierarchicIteratorTraits< Grid > Traits;

      typedef EntityPointer< Traits > Base;

    protected:
      typedef typename Base::EntityImpl EntityImpl;
      typedef typename Traits::HostEntityIterator HostEntityIterator;

      using Base::hostEntityIterator_;
      using Base::entityImpl;
      using Base::grid;

    public:
      HierarchicIterator ( const Grid &grid,
                           const HostEntityIterator &hostEntityIterator )
        : Base( grid, hostEntityIterator )
      {}

      void increment ()
      {
        ++hostEntityIterator_;
        entityImpl() = EntityImpl( grid() );
      }
    };

  } // namespace GeoGrid

} // namespace Dune

#endif // #ifndef DUNE_GEOGRID_ITERATOR_HH<|MERGE_RESOLUTION|>--- conflicted
+++ resolved
@@ -41,11 +41,7 @@
 
       typedef typename remove_const< Grid >::type::ctype ctype;
       typedef typename remove_const< Grid >::type::Traits::template Codim< 0 >::Entity Element;
-<<<<<<< HEAD
-      typedef GenericReferenceElement< void, dimension > ReferenceElement;
-=======
-      typedef ReferenceElement< ctype, dimension > RefElement;
->>>>>>> 314794fa
+      typedef ReferenceElement< void, dimension > ReferenceElement;
 
       static bool apply ( const RefElement &refElement,
                           const Element &element, int subEntity )
@@ -72,11 +68,7 @@
 
       typedef typename remove_const< Grid >::type::ctype ctype;
       typedef typename remove_const< Grid >::type::Traits::template Codim< 0 >::Entity Element;
-<<<<<<< HEAD
-      typedef GenericReferenceElement< void, dimension > ReferenceElement;
-=======
-      typedef ReferenceElement< ctype, dimension > RefElement;
->>>>>>> 314794fa
+      typedef ReferenceElement< void, dimension > ReferenceElement;
 
       static bool apply ( const RefElement &refElement,
                           const Element &element, int subEntity )
@@ -95,11 +87,7 @@
 
       typedef typename remove_const< Grid >::type::ctype ctype;
       typedef typename remove_const< Grid >::type::Traits::template Codim< 0 >::Entity Element;
-<<<<<<< HEAD
-      typedef GenericReferenceElement< void, dimension > ReferenceElement;
-=======
-      typedef ReferenceElement< ctype, dimension > RefElement;
->>>>>>> 314794fa
+      typedef ReferenceElement< void, dimension > ReferenceElement;
 
       static bool apply ( const RefElement &refElement,
                           const Element &element, int subEntity )
@@ -129,11 +117,7 @@
 
       typedef typename remove_const< Grid >::type::ctype ctype;
       typedef typename remove_const< Grid >::type::Traits::template Codim< 0 >::Entity Element;
-<<<<<<< HEAD
-      typedef GenericReferenceElement< void, dimension > ReferenceElement;
-=======
-      typedef ReferenceElement< ctype, dimension > RefElement;
->>>>>>> 314794fa
+      typedef ReferenceElement< void, dimension > ReferenceElement;
 
       static bool apply ( const RefElement &refElement,
                           const Element &element, int subEntity )
@@ -152,11 +136,7 @@
 
       typedef typename remove_const< Grid >::type::ctype ctype;
       typedef typename remove_const< Grid >::type::Traits::template Codim< 0 >::Entity Element;
-<<<<<<< HEAD
-      typedef GenericReferenceElement< void, dimension > ReferenceElement;
-=======
-      typedef ReferenceElement< ctype, dimension > RefElement;
->>>>>>> 314794fa
+      typedef ReferenceElement< void, dimension > ReferenceElement;
 
       static bool apply ( const RefElement &refElement,
                           const Element &element, int subEntity )
@@ -175,11 +155,7 @@
 
       typedef typename remove_const< Grid >::type::ctype ctype;
       typedef typename remove_const< Grid >::type::Traits::template Codim< 0 >::Entity Element;
-<<<<<<< HEAD
-      typedef GenericReferenceElement< void, dimension > ReferenceElement;
-=======
-      typedef ReferenceElement< ctype, dimension > RefElement;
->>>>>>> 314794fa
+      typedef ReferenceElement< void, dimension > ReferenceElement;
 
       static bool apply ( const RefElement &refElement,
                           const Element &element, int subEntity )
@@ -286,13 +262,8 @@
         {
           const HostElement &hostElement = *hostElementIterator_;
 
-<<<<<<< HEAD
-          const GenericReferenceElement< void, dimension > &refElement
-            = GenericReferenceElements< void, dimension >::general( hostElement.type() );
-=======
-          const ReferenceElement< ctype, dimension > &refElement
-            = ReferenceElements< ctype, dimension >::general( hostElement.type() );
->>>>>>> 314794fa
+          const ReferenceElement< void, dimension > &refElement
+            = ReferenceElements< void, dimension >::general( hostElement.type() );
 
           ++subEntity;
           const int count = refElement.size( codimension );
