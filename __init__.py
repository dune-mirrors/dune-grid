--- conflicted
+++ resolved
@@ -1,10 +1,4 @@
 from .grid_generator import create
-<<<<<<< HEAD
 from .core import *
-=======
-from .core import *
-from .. import alugrid
-
 def leafGrid(*args, **kwargs):
-    return create(*args, **kwargs)
->>>>>>> 6f3072e3
+    return create(*args, **kwargs)